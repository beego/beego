--- conflicted
+++ resolved
@@ -182,15 +182,11 @@
 		if BConfig.RunMode == DEV && BConfig.EnableErrorsRender {
 			showErr(err, ctx, stack)
 		}
-<<<<<<< HEAD
 		if ctx.Output.Status != 0 {
 			ctx.ResponseWriter.WriteHeader(ctx.Output.Status)
 		} else {
 			ctx.ResponseWriter.WriteHeader(500)
 		}
-=======
-		ctx.ResponseWriter.WriteHeader(500)
->>>>>>> 6216730e
 	}
 }
 
