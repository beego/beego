--- conflicted
+++ resolved
@@ -473,12 +473,9 @@
 	filterFunc := chain(root.filterFunc)
 	p.chainRoot = newFilterRouter(pattern, BConfig.RouterCaseSensitive, filterFunc, params...)
 	p.chainRoot.next = root
-
-<<<<<<< HEAD
-=======
-}
-
->>>>>>> d6a2621b
+}
+
+
 // add Filter into
 func (p *ControllerRegister) insertFilterRouter(pos int, mr *FilterRouter) (err error) {
 	if pos < BeforeStatic || pos > FinishRouter {
