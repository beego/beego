--- conflicted
+++ resolved
@@ -26,15 +26,9 @@
 }
 
 // WriteMsg write message in smtp writer.
-<<<<<<< HEAD
 // it will send an email with subject and only this message.
 func (s *SLACKWriter) WriteMsg(lm *LogMsg, opts ...common.SimpleKV) error {
 	if lm.Level > s.Level {
-=======
-// Sends an email with subject and only this message.
-func (s *SLACKWriter) WriteMsg(when time.Time, msg string, level int) error {
-	if level > s.Level {
->>>>>>> d6a2621b
 		return nil
 	}
 
