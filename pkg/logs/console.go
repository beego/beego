// Copyright 2014 beego Author. All Rights Reserved.
//
// Licensed under the Apache License, Version 2.0 (the "License");
// you may not use this file except in compliance with the License.
// You may obtain a copy of the License at
//
//      http://www.apache.org/licenses/LICENSE-2.0
//
// Unless required by applicable law or agreed to in writing, software
// distributed under the License is distributed on an "AS IS" BASIS,
// WITHOUT WARRANTIES OR CONDITIONS OF ANY KIND, either express or implied.
// See the License for the specific language governing permissions and
// limitations under the License.

package logs

import (
	"encoding/json"
	"os"
	"strings"

	"github.com/astaxie/beego/pkg/common"
	"github.com/shiena/ansicolor"
)

// brush is a color join function
type brush func(string) string

// newBrush returns a fix color Brush
func newBrush(color string) brush {
	pre := "\033["
	reset := "\033[0m"
	return func(text string) string {
		return pre + color + "m" + text + reset
	}
}

var colors = []brush{
	newBrush("1;37"), // Emergency          white
	newBrush("1;36"), // Alert              cyan
	newBrush("1;35"), // Critical           magenta
	newBrush("1;31"), // Error              red
	newBrush("1;33"), // Warning            yellow
	newBrush("1;32"), // Notice             green
	newBrush("1;34"), // Informational      blue
	newBrush("1;44"), // Debug              Background blue
}

// consoleWriter implements LoggerInterface and writes messages to terminal.
type consoleWriter struct {
	OldLoggerAdapter
	lg       *logWriter
	fmtter   LogFormatter
	Level    int  `json:"level"`
	Colorful bool `json:"color"` //this filed is useful only when system's terminal supports color
}

// NewConsole creates ConsoleWriter returning as LoggerInterface.
func NewConsole() Logger {
	cw := &consoleWriter{
		lg:       newLogWriter(ansicolor.NewAnsiColorWriter(os.Stdout)),
		Level:    LevelDebug,
		Colorful: true,
		fmtter: &consoleDefaultFormatter{
			colorful: true,
		},
	}
	return cw
}

// Init initianlizes the console logger.
// jsonConfig must be in the format '{"level":LevelTrace}'
func (c *consoleWriter) Init(jsonConfig string) error {
	if len(jsonConfig) == 0 {
		return nil
	}
	return json.Unmarshal([]byte(jsonConfig), c)
}

<<<<<<< HEAD
type consoleDefaultFormatter struct {
	colorful bool
}

func (cdf *consoleDefaultFormatter) Format(lm *LogMsg) string {
	msg := lm.Msg
	if cdf.colorful {
		msg = strings.Replace(lm.Msg, levelPrefix[lm.Level], colors[lm.Level](levelPrefix[lm.Level]), 1)
	}

	h, _, _ := formatTimeHeader(lm.When)
	bytes := append(append(h, msg...), '\n')

	return string(bytes)
}

// WriteMsg write message in console.
func (c *consoleWriter) WriteMsg(lm *LogMsg, opts ...common.SimpleKV) error {
	usesCustomFormatter := false
	msg := ""

	if lm.Level > c.Level {
=======
// WriteMsg writes message in console.
func (c *consoleWriter) WriteMsg(when time.Time, msg string, level int) error {
	if level > c.Level {
>>>>>>> d6a2621b
		return nil
	}
	if c.Colorful {
		lm.Msg = strings.Replace(lm.Msg, levelPrefix[lm.Level], colors[lm.Level](levelPrefix[lm.Level]), 1)
	}

	for _, elem := range opts {
		if elem.Key == "formatterFunc" {
			usesCustomFormatter = true
			goodFunc := elem.Value.(func(*LogMsg) string)
			msg = goodFunc(lm)
			msg += "\n"
		}
	}

	if !usesCustomFormatter {
		msg = c.fmtter.Format(lm)
	}

	c.lg.writeln(msg)
	return nil
}

// Destroy implementing method. empty.
func (c *consoleWriter) Destroy() {

}

// Flush implementing method. empty.
func (c *consoleWriter) Flush() {

}

func init() {
	Register(AdapterConsole, NewConsole)
}<|MERGE_RESOLUTION|>--- conflicted
+++ resolved
@@ -77,7 +77,6 @@
 	return json.Unmarshal([]byte(jsonConfig), c)
 }
 
-<<<<<<< HEAD
 type consoleDefaultFormatter struct {
 	colorful bool
 }
@@ -100,11 +99,6 @@
 	msg := ""
 
 	if lm.Level > c.Level {
-=======
-// WriteMsg writes message in console.
-func (c *consoleWriter) WriteMsg(when time.Time, msg string, level int) error {
-	if level > c.Level {
->>>>>>> d6a2621b
 		return nil
 	}
 	if c.Colorful {
