// Copyright 2014 beego Author. All Rights Reserved.
//
// Licensed under the Apache License, Version 2.0 (the "License");
// you may not use this file except in compliance with the License.
// You may obtain a copy of the License at
//
//      http://www.apache.org/licenses/LICENSE-2.0
//
// Unless required by applicable law or agreed to in writing, software
// distributed under the License is distributed on an "AS IS" BASIS,
// WITHOUT WARRANTIES OR CONDITIONS OF ANY KIND, either express or implied.
// See the License for the specific language governing permissions and
// limitations under the License.

// Package logs provide a general log interface
// Usage:
//
// import "github.com/astaxie/beego/pkg/logs"
//
//	log := NewLogger(10000)
//	log.SetLogger("console", "")
//
//	> the first params stand for how many channel
//
// Use it like this:
//
//	log.Trace("trace")
//	log.Info("info")
//	log.Warn("warning")
//	log.Debug("debug")
//	log.Critical("critical")
//
//  more docs http://beego.me/docs/module/logs.md
package logs

import (
	"errors"
	"fmt"
	"log"
	"os"
	"path"
	"reflect"
	"runtime"
	"strconv"
	"strings"
	"sync"
	"time"

	"github.com/astaxie/beego/pkg/common"
)

// RFC5424 log message levels.
const (
	LevelEmergency = iota
	LevelAlert
	LevelCritical
	LevelError
	LevelWarning
	LevelNotice
	LevelInformational
	LevelDebug
)

// levelLogLogger is defined to implement log.Logger
// the real log level will be LevelEmergency
const levelLoggerImpl = -1

// Name for adapter with beego official support
const (
	AdapterConsole   = "console"
	AdapterFile      = "file"
	AdapterMultiFile = "multifile"
	AdapterMail      = "smtp"
	AdapterConn      = "conn"
	AdapterEs        = "es"
	AdapterJianLiao  = "jianliao"
	AdapterSlack     = "slack"
	AdapterAliLS     = "alils"
)

// Legacy log level constants to ensure backwards compatibility.
const (
	LevelInfo  = LevelInformational
	LevelTrace = LevelDebug
	LevelWarn  = LevelWarning
)

type newLoggerFunc func() Logger

// Logger defines the behavior of a log provider.
type Logger interface {
	Init(config string) error
	WriteMsg(lm *LogMsg, opts ...common.SimpleKV) error
	Destroy()
	Flush()
}

// users can use this to adapt their old logger implementation compatible with new interface
type OldLoggerAdapter struct {
	WriteMsg func(when time.Time, msg string, level int) error
}

type LogFormatter interface {
	Format(lm *LogMsg) string
}

func (ola *OldLoggerAdapter) WriteLogMsg(lm *LogMsg) error {
	// move writeMsg's some codes here
	_, filename := path.Split(lm.FilePath)
	msg := "[" + filename + ":" + strconv.Itoa(lm.Level) + "] " + lm.Msg
	return ola.WriteMsg(lm.When, msg, lm.Level)
}

var adapters = make(map[string]newLoggerFunc)
var levelPrefix = [LevelDebug + 1]string{"[M]", "[A]", "[C]", "[E]", "[W]", "[N]", "[I]", "[D]"}

// Register makes a log provide available by the provided name.
// If Register is called twice with the same name or if driver is nil,
// it panics.
func Register(name string, log newLoggerFunc) {
	if log == nil {
		panic("logs: Register provide is nil")
	}
	if _, dup := adapters[name]; dup {
		panic("logs: Register called twice for provider " + name)
	}
	adapters[name] = log
}

// BeeLogger is default logger in beego application.
// Can contain several providers and log message into all providers.
type BeeLogger struct {
	lock                sync.Mutex
	level               int
	init                bool
	enableFuncCallDepth bool
	loggerFuncCallDepth int
	globalFormatter     func(*LogMsg) string
	enableFullFilePath  bool
	asynchronous        bool
	prefix              string
	msgChanLen          int64
	msgChan             chan *LogMsg
	signalChan          chan string
	wg                  sync.WaitGroup
	outputs             []*nameLogger
}

const defaultAsyncMsgLen = 1e3

type nameLogger struct {
	Logger
	Formatter func(*LogMsg) string
	name      string
}

type LogMsg struct {
	Level int
	Msg   string
	When  time.Time

	FilePath   string
	LineNumber int
}

var logMsgPool *sync.Pool

// NewLogger returns a new BeeLogger.
// channelLen: the number of messages in chan(used where asynchronous is true).
// if the buffering chan is full, logger adapters write to file or other way.
func NewLogger(channelLens ...int64) *BeeLogger {
	bl := new(BeeLogger)
	bl.level = LevelDebug
	bl.loggerFuncCallDepth = 2
	bl.msgChanLen = append(channelLens, 0)[0]
	if bl.msgChanLen <= 0 {
		bl.msgChanLen = defaultAsyncMsgLen
	}
	bl.signalChan = make(chan string, 1)
	bl.setLogger(AdapterConsole)
	return bl
}

// Async sets the log to asynchronous and start the goroutine
func (bl *BeeLogger) Async(msgLen ...int64) *BeeLogger {
	bl.lock.Lock()
	defer bl.lock.Unlock()
	if bl.asynchronous {
		return bl
	}
	bl.asynchronous = true
	if len(msgLen) > 0 && msgLen[0] > 0 {
		bl.msgChanLen = msgLen[0]
	}
	bl.msgChan = make(chan *LogMsg, bl.msgChanLen)
	logMsgPool = &sync.Pool{
		New: func() interface{} {
			return &LogMsg{}
		},
	}
	bl.wg.Add(1)
	go bl.startLogger()
	return bl
}

// SetLogger provides a given logger adapter into BeeLogger with config string.
// config must in in JSON format like {"interval":360}}
func (bl *BeeLogger) setLogger(adapterName string, configs ...string) error {
	config := append(configs, "{}")[0]
	for _, l := range bl.outputs {
		if l.name == adapterName {
			return fmt.Errorf("logs: duplicate adaptername %q (you have set this logger before)", adapterName)
		}
	}

	logAdapter, ok := adapters[adapterName]
	if !ok {
		return fmt.Errorf("logs: unknown adaptername %q (forgotten Register?)", adapterName)
	}

	lg := logAdapter()
	err := lg.Init(config)
	if err != nil {
		fmt.Fprintln(os.Stderr, "logs.BeeLogger.SetLogger: "+err.Error())
		return err
	}
	bl.outputs = append(bl.outputs, &nameLogger{name: adapterName, Logger: lg})
	return nil
}

// SetLoggerWithOpts provides a given logger adapter into BeeLogger with config string.
// config need to be correct JSON as string: {"interval":360}. Used to set a logger with
// a custom logging format provided by the user
func (bl *BeeLogger) setLoggerWithOpts(adapterName string, opts common.SimpleKV, configs ...string) error {
	config := append(configs, "{}")[0]
	for _, l := range bl.outputs {
		if l.name == adapterName {
			return fmt.Errorf("logs: duplicate adaptername %q (you have set this logger before)", adapterName)
		}
	}

	logAdapter, ok := adapters[adapterName]
	if !ok {
		return fmt.Errorf("logs: unknown adaptername %q (forgotten Register?)", adapterName)
	}

	lg := logAdapter()
	err := lg.Init(config)
	if err != nil {
		fmt.Fprintln(os.Stderr, "logs.BeeLogger.SetLogger: "+err.Error())
		return err
	}

	if opts.Key == nil {
		return errors.New(fmt.Sprintf("No SimpleKV struct set for %s log adapter", adapterName))
	}

	if strings.ToLower(opts.Key.(string)) == "formatter" {
		formatterInterface := reflect.ValueOf(opts.Value).Interface()
		formatterFunc := formatterInterface.(func(*LogMsg) string)

		bl.outputs = append(bl.outputs, &nameLogger{name: adapterName, Logger: lg, Formatter: formatterFunc})
		return nil
	}

	return errors.New(fmt.Sprintf("No formatter set for %s log adapter", adapterName))
}

// SetLogger provides a given logger adapter into BeeLogger with config string.
// config must in in JSON format like {"interval":360}}
func (bl *BeeLogger) SetLogger(adapterName string, configs ...string) error {
	bl.lock.Lock()
	defer bl.lock.Unlock()
	if !bl.init {
		bl.outputs = []*nameLogger{}
		bl.init = true
	}
	return bl.setLogger(adapterName, configs...)
}

<<<<<<< HEAD
// SetLogger provides a given logger adapter into BeeLogger with config string.
// config need to be correct JSON as string: {"interval":360}.
func (bl *BeeLogger) SetLoggerWithOpts(adapterName string, opts common.SimpleKV, configs ...string) error {
	bl.lock.Lock()
	defer bl.lock.Unlock()
	if !bl.init {
		bl.outputs = []*nameLogger{}
		bl.init = true
	}
	return bl.setLoggerWithOpts(adapterName, opts, configs...)
}

// DelLogger remove a logger adapter in BeeLogger.
=======
// DelLogger removes a logger adapter in BeeLogger.
>>>>>>> d6a2621b
func (bl *BeeLogger) DelLogger(adapterName string) error {
	bl.lock.Lock()
	defer bl.lock.Unlock()
	outputs := []*nameLogger{}
	for _, lg := range bl.outputs {
		if lg.name == adapterName {
			lg.Destroy()
		} else {
			outputs = append(outputs, lg)
		}
	}
	if len(outputs) == len(bl.outputs) {
		return fmt.Errorf("logs: unknown adaptername %q (forgotten Register?)", adapterName)
	}
	bl.outputs = outputs
	return nil
}

func (bl *BeeLogger) writeToLoggers(lm *LogMsg) {
	var (
		err error
	)
	for _, l := range bl.outputs {
		// Use a custom formatter if set
		if l.Formatter != nil {
			// Global formatter overrides any singular formatter that is set
			if bl.globalFormatter != nil {
				err = l.WriteMsg(lm, common.SimpleKV{Key: "formatterFunc", Value: bl.globalFormatter})
			} else {
				err = l.WriteMsg(lm, common.SimpleKV{Key: "formatterFunc", Value: l.Formatter})
			}
		} else {
			// SetLoggerWithOpts() was not set but GlobalFormatter can still be used
			if bl.globalFormatter != nil {
				err = l.WriteMsg(lm, common.SimpleKV{Key: "formatterFunc", Value: bl.globalFormatter})
			} else {
				// No global or custom logger was set, use the default APACHE_FORMAT (or JSON_FORMAT if set
				// with beego.BConfig.Log.AccessLogsFormat = "JSON_FORMAT")
				err = l.WriteMsg(lm, common.SimpleKV{})
			}
		}

		if err != nil {
			fmt.Fprintf(os.Stderr, "unable to WriteMsg to adapter:%v,error:%v\n", l.name, err)
		}
	}
}

func (bl *BeeLogger) Write(p []byte) (n int, err error) {
	if len(p) == 0 {
		return 0, nil
	}
	// writeMsg will always add a '\n' character
	if p[len(p)-1] == '\n' {
		p = p[0 : len(p)-1]
	}
	// set levelLoggerImpl to ensure all log message will be write out
	err = bl.writeMsg(levelLoggerImpl, string(p))
	if err == nil {
		return len(p), err
	}
	return 0, err
}

func (bl *BeeLogger) writeMsg(logLevel int, msg string, v ...interface{}) error {
	if !bl.init {
		bl.lock.Lock()
		bl.setLogger(AdapterConsole)
		bl.lock.Unlock()
	}

	if len(v) > 0 {
		msg = fmt.Sprintf(msg, v...)
	}

	msg = bl.prefix + " " + msg

	var (
		file string
		line int
		ok   bool
	)

	when := time.Now()
	if bl.enableFuncCallDepth {
		_, file, line, ok = runtime.Caller(bl.loggerFuncCallDepth)
		if !ok {
			file = "???"
			line = 0
		}

		if !bl.enableFullFilePath {
			_, file = path.Split(file)
		}
	}

	// set level info in front of filename info
	if logLevel == levelLoggerImpl {
		// set to emergency to ensure all log will be print out correctly
		logLevel = LevelEmergency
	} else {
		msg = levelPrefix[logLevel] + " " + msg
	}

	// TODO  using logMsgPool.Get().(*logMsg)
	lm := &LogMsg{
		When:       when,
		Level:      logLevel,
		Msg:        msg,
		FilePath:   file,
		LineNumber: line,
	}

	if bl.asynchronous {
		logM := logMsgPool.Get().(*LogMsg)
		logM.Msg = msg
		logM.When = when
		if bl.outputs != nil {
			bl.msgChan <- logM
		} else {
			logMsgPool.Put(logM)
		}
	} else {
		bl.writeToLoggers(lm)
	}
	return nil
}

// SetLevel sets log message level.
// If message level (such as LevelDebug) is higher than logger level (such as LevelWarning),
// log providers will not be sent the message.
func (bl *BeeLogger) SetLevel(l int) {
	bl.level = l
}

// GetLevel Get Current log message level.
func (bl *BeeLogger) GetLevel() int {
	return bl.level
}

// SetLogFuncCallDepth set log funcCallDepth
func (bl *BeeLogger) SetLogFuncCallDepth(d int) {
	bl.loggerFuncCallDepth = d
}

// GetLogFuncCallDepth return log funcCallDepth for wrapper
func (bl *BeeLogger) GetLogFuncCallDepth() int {
	return bl.loggerFuncCallDepth
}

// EnableFuncCallDepth enable log funcCallDepth
func (bl *BeeLogger) EnableFuncCallDepth(b bool) {
	bl.enableFuncCallDepth = b
}

// set prefix
func (bl *BeeLogger) SetPrefix(s string) {
	bl.prefix = s
}

// start logger chan reading.
// when chan is not empty, write logs.
func (bl *BeeLogger) startLogger() {
	gameOver := false
	for {
		select {
		case bm := <-bl.msgChan:
			bl.writeToLoggers(bm)
			// logMsgPool.Put(bm)
		case sg := <-bl.signalChan:
			// Now should only send "flush" or "close" to bl.signalChan
			bl.flush()
			if sg == "close" {
				for _, l := range bl.outputs {
					l.Destroy()
				}
				bl.outputs = nil
				gameOver = true
			}
			bl.wg.Done()
		}
		if gameOver {
			break
		}
	}
}

// Emergency Log EMERGENCY level message.
func (bl *BeeLogger) Emergency(format string, v ...interface{}) {
	if LevelEmergency > bl.level {
		return
	}
	bl.writeMsg(LevelEmergency, format, v...)
}

// Alert Log ALERT level message.
func (bl *BeeLogger) Alert(format string, v ...interface{}) {
	if LevelAlert > bl.level {
		return
	}
	bl.writeMsg(LevelAlert, format, v...)
}

// Critical Log CRITICAL level message.
func (bl *BeeLogger) Critical(format string, v ...interface{}) {
	if LevelCritical > bl.level {
		return
	}
	bl.writeMsg(LevelCritical, format, v...)
}

// Error Log ERROR level message.
func (bl *BeeLogger) Error(format string, v ...interface{}) {
	if LevelError > bl.level {
		return
	}
	bl.writeMsg(LevelError, format, v...)
}

// Warning Log WARNING level message.
func (bl *BeeLogger) Warning(format string, v ...interface{}) {
	if LevelWarn > bl.level {
		return
	}
	bl.writeMsg(LevelWarn, format, v...)
}

// Notice Log NOTICE level message.
func (bl *BeeLogger) Notice(format string, v ...interface{}) {
	if LevelNotice > bl.level {
		return
	}
	bl.writeMsg(LevelNotice, format, v...)
}

// Informational Log INFORMATIONAL level message.
func (bl *BeeLogger) Informational(format string, v ...interface{}) {
	if LevelInfo > bl.level {
		return
	}
	bl.writeMsg(LevelInfo, format, v...)
}

// Debug Log DEBUG level message.
func (bl *BeeLogger) Debug(format string, v ...interface{}) {
	if LevelDebug > bl.level {
		return
	}
	bl.writeMsg(LevelDebug, format, v...)
}

// Warn Log WARN level message.
// compatibility alias for Warning()
func (bl *BeeLogger) Warn(format string, v ...interface{}) {
	if LevelWarn > bl.level {
		return
	}
	bl.writeMsg(LevelWarn, format, v...)
}

// Info Log INFO level message.
// compatibility alias for Informational()
func (bl *BeeLogger) Info(format string, v ...interface{}) {
	if LevelInfo > bl.level {
		return
	}
	bl.writeMsg(LevelInfo, format, v...)
}

// Trace Log TRACE level message.
// compatibility alias for Debug()
func (bl *BeeLogger) Trace(format string, v ...interface{}) {
	if LevelDebug > bl.level {
		return
	}
	bl.writeMsg(LevelDebug, format, v...)
}

// Flush flush all chan data.
func (bl *BeeLogger) Flush() {
	if bl.asynchronous {
		bl.signalChan <- "flush"
		bl.wg.Wait()
		bl.wg.Add(1)
		return
	}
	bl.flush()
}

// Close close logger, flush all chan data and destroy all adapters in BeeLogger.
func (bl *BeeLogger) Close() {
	if bl.asynchronous {
		bl.signalChan <- "close"
		bl.wg.Wait()
		close(bl.msgChan)
	} else {
		bl.flush()
		for _, l := range bl.outputs {
			l.Destroy()
		}
		bl.outputs = nil
	}
	close(bl.signalChan)
}

// Reset close all outputs, and set bl.outputs to nil
func (bl *BeeLogger) Reset() {
	bl.Flush()
	for _, l := range bl.outputs {
		l.Destroy()
	}
	bl.outputs = nil
}

func (bl *BeeLogger) flush() {
	if bl.asynchronous {
		for {
			if len(bl.msgChan) > 0 {
				bm := <-bl.msgChan
				bl.writeToLoggers(bm)
				logMsgPool.Put(bm)
				continue
			}
			break
		}
	}
	for _, l := range bl.outputs {
		l.Flush()
	}
}

// beeLogger references the used application logger.
var beeLogger = NewLogger()

// GetBeeLogger returns the default BeeLogger
func GetBeeLogger() *BeeLogger {
	return beeLogger
}

var beeLoggerMap = struct {
	sync.RWMutex
	logs map[string]*log.Logger
}{
	logs: map[string]*log.Logger{},
}

// GetLogger returns the default BeeLogger
func GetLogger(prefixes ...string) *log.Logger {
	prefix := append(prefixes, "")[0]
	if prefix != "" {
		prefix = fmt.Sprintf(`[%s] `, strings.ToUpper(prefix))
	}
	beeLoggerMap.RLock()
	l, ok := beeLoggerMap.logs[prefix]
	if ok {
		beeLoggerMap.RUnlock()
		return l
	}
	beeLoggerMap.RUnlock()
	beeLoggerMap.Lock()
	defer beeLoggerMap.Unlock()
	l, ok = beeLoggerMap.logs[prefix]
	if !ok {
		l = log.New(beeLogger, prefix, 0)
		beeLoggerMap.logs[prefix] = l
	}
	return l
}

// Reset will remove all the adapter
func Reset() {
	beeLogger.Reset()
}

// Async set the beelogger with Async mode and hold msglen messages
func Async(msgLen ...int64) *BeeLogger {
	return beeLogger.Async(msgLen...)
}

// SetLevel sets the global log level used by the simple logger.
func SetLevel(l int) {
	beeLogger.SetLevel(l)
}

// SetPrefix sets the prefix
func SetPrefix(s string) {
	beeLogger.SetPrefix(s)
}

// EnableFuncCallDepth enable log funcCallDepth
func EnableFuncCallDepth(b bool) {
	beeLogger.enableFuncCallDepth = b
}

// SetLogFuncCall set the CallDepth, default is 4
func SetLogFuncCall(b bool) {
	beeLogger.EnableFuncCallDepth(b)
	beeLogger.SetLogFuncCallDepth(4)
}

// SetLogFuncCallDepth set log funcCallDepth
func SetLogFuncCallDepth(d int) {
	beeLogger.loggerFuncCallDepth = d
}

// SetLogger sets a new logger.
func SetLogger(adapter string, config ...string) error {
	return beeLogger.SetLogger(adapter, config...)
}

func SetLoggerWithOpts(adapter string, config []string, opts common.SimpleKV) error {
	return beeLogger.SetLoggerWithOpts(adapter, opts, config...)
}

func (bl *BeeLogger) setGlobalFormatter(fmtter func(*LogMsg) string) error {
	bl.globalFormatter = fmtter
	return nil
}

func SetGlobalFormatter(fmtter func(*LogMsg) string) error {
	return beeLogger.setGlobalFormatter(fmtter)
}

func EnableFullFilePath(b bool) {
	beeLogger.enableFullFilePath = b
}

// Emergency logs a message at emergency level.
func Emergency(f interface{}, v ...interface{}) {
	beeLogger.Emergency(formatLog(f, v...))
}

// Alert logs a message at alert level.
func Alert(f interface{}, v ...interface{}) {
	beeLogger.Alert(formatLog(f, v...))
}

// Critical logs a message at critical level.
func Critical(f interface{}, v ...interface{}) {
	beeLogger.Critical(formatLog(f, v...))
}

// Error logs a message at error level.
func Error(f interface{}, v ...interface{}) {
	beeLogger.Error(formatLog(f, v...))
}

// Warning logs a message at warning level.
func Warning(f interface{}, v ...interface{}) {
	beeLogger.Warn(formatLog(f, v...))
}

// Warn compatibility alias for Warning()
func Warn(f interface{}, v ...interface{}) {
	beeLogger.Warn(formatLog(f, v...))
}

// Notice logs a message at notice level.
func Notice(f interface{}, v ...interface{}) {
	beeLogger.Notice(formatLog(f, v...))
}

// Informational logs a message at info level.
func Informational(f interface{}, v ...interface{}) {
	beeLogger.Info(formatLog(f, v...))
}

// Info compatibility alias for Warning()
func Info(f interface{}, v ...interface{}) {
	beeLogger.Info(formatLog(f, v...))
}

// Debug logs a message at debug level.
func Debug(f interface{}, v ...interface{}) {
	beeLogger.Debug(formatLog(f, v...))
}

// Trace logs a message at trace level.
// compatibility alias for Warning()
func Trace(f interface{}, v ...interface{}) {
	beeLogger.Trace(formatLog(f, v...))
}

func formatLog(f interface{}, v ...interface{}) string {
	var msg string
	switch f.(type) {
	case string:
		msg = f.(string)
		if len(v) == 0 {
			return msg
		}
		if strings.Contains(msg, "%") && !strings.Contains(msg, "%%") {
			// format string
		} else {
			// do not contain format char
			msg += strings.Repeat(" %v", len(v))
		}
	default:
		msg = fmt.Sprint(f)
		if len(v) == 0 {
			return msg
		}
		msg += strings.Repeat(" %v", len(v))
	}
	return fmt.Sprintf(msg, v...)
}<|MERGE_RESOLUTION|>--- conflicted
+++ resolved
@@ -278,7 +278,6 @@
 	return bl.setLogger(adapterName, configs...)
 }
 
-<<<<<<< HEAD
 // SetLogger provides a given logger adapter into BeeLogger with config string.
 // config need to be correct JSON as string: {"interval":360}.
 func (bl *BeeLogger) SetLoggerWithOpts(adapterName string, opts common.SimpleKV, configs ...string) error {
@@ -292,9 +291,6 @@
 }
 
 // DelLogger remove a logger adapter in BeeLogger.
-=======
-// DelLogger removes a logger adapter in BeeLogger.
->>>>>>> d6a2621b
 func (bl *BeeLogger) DelLogger(adapterName string) error {
 	bl.lock.Lock()
 	defer bl.lock.Unlock()
