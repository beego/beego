--- conflicted
+++ resolved
@@ -61,15 +61,9 @@
 	return nil
 }
 
-<<<<<<< HEAD
 // WriteMsg will write the msg and level into es
 func (el *esLogger) WriteMsg(lm *logs.LogMsg, opts ...common.SimpleKV) error {
 	if lm.Level > el.Level {
-=======
-// WriteMsg writes the msg and level into es
-func (el *esLogger) WriteMsg(when time.Time, msg string, level int) error {
-	if level > el.Level {
->>>>>>> d6a2621b
 		return nil
 	}
 
