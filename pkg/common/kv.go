// Copyright 2020 beego-dev
//
// Licensed under the Apache License, Version 2.0 (the "License");
// you may not use this file except in compliance with the License.
// You may obtain a copy of the License at
//
// http://www.apache.org/licenses/LICENSE-2.0
//
// Unless required by applicable law or agreed to in writing, software
// distributed under the License is distributed on an "AS IS" BASIS,
// WITHOUT WARRANTIES OR CONDITIONS OF ANY KIND, either express or implied.
// See the License for the specific language governing permissions and
// limitations under the License.

package common

type KV interface {
	GetKey() interface{}
	GetValue() interface{}
}

// SimpleKV is common structure to store key-value pairs.
// When you need something like Pair, you can use this
type SimpleKV struct {
	Key   interface{}
	Value interface{}
}

var _ KV = new(SimpleKV)

func (s *SimpleKV) GetKey() interface{} {
	return s.Key
}

func (s *SimpleKV) GetValue() interface{} {
	return s.Value
}

// KVs interface
type KVs interface {
	GetValueOr(key interface{}, defValue interface{}) interface{}
	Contains(key interface{}) bool
	IfContains(key interface{}, action func(value interface{})) KVs
	Put(key interface{}, value interface{}) KVs
	Clone() KVs
}

// SimpleKVs will store SimpleKV collection as map
type SimpleKVs struct {
	kvs map[interface{}]interface{}
}

<<<<<<< HEAD
var _ KVs = new(SimpleKVs)

// GetValueOr check whether this contains the key,
// if the key not found, the default value will be return
func (kvs *SimpleKVs) GetValueOr(key interface{}, defValue interface{}) interface{} {
=======
// GetValueOr returns the value for a given key, if non-existant
// it returns defValue
func (kvs *KVs) GetValueOr(key interface{}, defValue interface{}) interface{} {
>>>>>>> 2fce8f9d
	v, ok := kvs.kvs[key]
	if ok {
		return v
	}
	return defValue
}

<<<<<<< HEAD
// Contains will check whether contains the key
func (kvs *SimpleKVs) Contains(key interface{}) bool {
=======
// Contains checks if a key exists
func (kvs *KVs) Contains(key interface{}) bool {
>>>>>>> 2fce8f9d
	_, ok := kvs.kvs[key]
	return ok
}

<<<<<<< HEAD
// IfContains is a functional API that if the key is in KVs, the action will be invoked
func (kvs *SimpleKVs) IfContains(key interface{}, action func(value interface{})) KVs {
=======
// IfContains invokes the action on a key if it exists
func (kvs *KVs) IfContains(key interface{}, action func(value interface{})) *KVs {
>>>>>>> 2fce8f9d
	v, ok := kvs.kvs[key]
	if ok {
		action(v)
	}
	return kvs
}

<<<<<<< HEAD
// Put store the value
func (kvs *SimpleKVs) Put(key interface{}, value interface{}) KVs {
=======
// Put stores the value
func (kvs *KVs) Put(key interface{}, value interface{}) *KVs {
>>>>>>> 2fce8f9d
	kvs.kvs[key] = value
	return kvs
}

<<<<<<< HEAD
// Clone
func (kvs *SimpleKVs) Clone() KVs {
	newKVs := new(SimpleKVs)

	for key, value := range kvs.kvs {
		newKVs.Put(key, value)
	}

	return newKVs
}

// NewKVs will create the KVs instance
func NewKVs(kvs ...KV) KVs {
	res := &SimpleKVs{
=======
// NewKVs creates the *KVs instance
func NewKVs(kvs ...KV) *KVs {
	res := &KVs{
>>>>>>> 2fce8f9d
		kvs: make(map[interface{}]interface{}, len(kvs)),
	}
	for _, kv := range kvs {
		res.kvs[kv.GetKey()] = kv.GetValue()
	}
	return res
}<|MERGE_RESOLUTION|>--- conflicted
+++ resolved
@@ -50,17 +50,11 @@
 	kvs map[interface{}]interface{}
 }
 
-<<<<<<< HEAD
 var _ KVs = new(SimpleKVs)
 
-// GetValueOr check whether this contains the key,
-// if the key not found, the default value will be return
-func (kvs *SimpleKVs) GetValueOr(key interface{}, defValue interface{}) interface{} {
-=======
 // GetValueOr returns the value for a given key, if non-existant
 // it returns defValue
-func (kvs *KVs) GetValueOr(key interface{}, defValue interface{}) interface{} {
->>>>>>> 2fce8f9d
+func (kvs *SimpleKVs) GetValueOr(key interface{}, defValue interface{}) interface{} {
 	v, ok := kvs.kvs[key]
 	if ok {
 		return v
@@ -68,24 +62,14 @@
 	return defValue
 }
 
-<<<<<<< HEAD
-// Contains will check whether contains the key
+// Contains checks if a key exists
 func (kvs *SimpleKVs) Contains(key interface{}) bool {
-=======
-// Contains checks if a key exists
-func (kvs *KVs) Contains(key interface{}) bool {
->>>>>>> 2fce8f9d
 	_, ok := kvs.kvs[key]
 	return ok
 }
 
-<<<<<<< HEAD
-// IfContains is a functional API that if the key is in KVs, the action will be invoked
+// IfContains invokes the action on a key if it exists
 func (kvs *SimpleKVs) IfContains(key interface{}, action func(value interface{})) KVs {
-=======
-// IfContains invokes the action on a key if it exists
-func (kvs *KVs) IfContains(key interface{}, action func(value interface{})) *KVs {
->>>>>>> 2fce8f9d
 	v, ok := kvs.kvs[key]
 	if ok {
 		action(v)
@@ -93,18 +77,12 @@
 	return kvs
 }
 
-<<<<<<< HEAD
-// Put store the value
+// Put stores the value
 func (kvs *SimpleKVs) Put(key interface{}, value interface{}) KVs {
-=======
-// Put stores the value
-func (kvs *KVs) Put(key interface{}, value interface{}) *KVs {
->>>>>>> 2fce8f9d
 	kvs.kvs[key] = value
 	return kvs
 }
 
-<<<<<<< HEAD
 // Clone
 func (kvs *SimpleKVs) Clone() KVs {
 	newKVs := new(SimpleKVs)
@@ -116,14 +94,9 @@
 	return newKVs
 }
 
-// NewKVs will create the KVs instance
+// NewKVs creates the *KVs instance
 func NewKVs(kvs ...KV) KVs {
 	res := &SimpleKVs{
-=======
-// NewKVs creates the *KVs instance
-func NewKVs(kvs ...KV) *KVs {
-	res := &KVs{
->>>>>>> 2fce8f9d
 		kvs: make(map[interface{}]interface{}, len(kvs)),
 	}
 	for _, kv := range kvs {
