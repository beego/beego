--- conflicted
+++ resolved
@@ -15,26 +15,19 @@
 package web
 
 import (
-<<<<<<< HEAD
 	"fmt"
-=======
-	"github.com/stretchr/testify/assert"
->>>>>>> 591280b9
 	"net/http"
 	"net/http/httptest"
 	"strconv"
 	"testing"
 	"time"
 
+	"github.com/stretchr/testify/assert"
+
 	"github.com/beego/beego/v2/server/web/context"
 )
 
-<<<<<<< HEAD
-func TestControllerRegister_InsertFilterChain(t *testing.T) {
-=======
 func TestControllerRegisterInsertFilterChain(t *testing.T) {
-
->>>>>>> 591280b9
 	InsertFilterChain("/*", func(next FilterFunc) FilterFunc {
 		return func(ctx *context.Context) {
 			ctx.Output.Header("filter", "filter-chain")
@@ -57,18 +50,39 @@
 	assert.Equal(t, "filter-chain", w.Header().Get("filter"))
 }
 
-<<<<<<< HEAD
 func TestControllerRegister_InsertFilterChain_Order(t *testing.T) {
 	InsertFilterChain("/abc", func(next FilterFunc) FilterFunc {
 		return func(ctx *context.Context) {
 			ctx.Output.Header("first", fmt.Sprintf("%d", time.Now().UnixNano()))
 			time.Sleep(time.Millisecond * 10)
-=======
+			next(ctx)
+		}
+	})
+
+	InsertFilterChain("/abc", func(next FilterFunc) FilterFunc {
+		return func(ctx *context.Context) {
+			ctx.Output.Header("second", fmt.Sprintf("%d", time.Now().UnixNano()))
+			time.Sleep(time.Millisecond * 10)
+			next(ctx)
+		}
+	})
+
+	r, _ := http.NewRequest("GET", "/abc", nil)
+	w := httptest.NewRecorder()
+
+	BeeApp.Handlers.Init()
+	BeeApp.Handlers.ServeHTTP(w, r)
+	first := w.Header().Get("first")
+	second := w.Header().Get("second")
+
+	ft, _ := strconv.ParseInt(first, 10, 64)
+	st, _ := strconv.ParseInt(second, 10, 64)
+
+	assert.True(t, st > ft)
+}
+
 func TestFilterChainRouter(t *testing.T) {
-
-
 	app := NewHttpSever()
-
 	const filterNonMatch = "filter-chain-non-match"
 	app.InsertFilterChain("/app/nonMatch/before/*", func(next FilterFunc) FilterFunc {
 		return func(ctx *context.Context) {
@@ -88,39 +102,19 @@
 	app.InsertFilterChain("/app/nonMatch/after/*", func(next FilterFunc) FilterFunc {
 		return func(ctx *context.Context) {
 			ctx.Output.Header("filter", filterNonMatch)
->>>>>>> 591280b9
 			next(ctx)
 		}
 	})
 
-<<<<<<< HEAD
-	InsertFilterChain("/abc", func(next FilterFunc) FilterFunc {
-		return func(ctx *context.Context) {
-			ctx.Output.Header("second", fmt.Sprintf("%d", time.Now().UnixNano()))
-			time.Sleep(time.Millisecond * 10)
-=======
 	app.InsertFilterChain("/app/match/*", func(next FilterFunc) FilterFunc {
 		return func(ctx *context.Context) {
 			ctx.Output.Header("match", "yes")
->>>>>>> 591280b9
 			next(ctx)
 		}
 	})
 
-<<<<<<< HEAD
-	r, _ := http.NewRequest("GET", "/abc", nil)
-	w := httptest.NewRecorder()
+	app.Handlers.Init()
 
-	BeeApp.Handlers.Init()
-	BeeApp.Handlers.ServeHTTP(w, r)
-	first := w.Header().Get("first")
-	second := w.Header().Get("second")
-
-	ft, _ := strconv.ParseInt(first, 10, 64)
-	st, _ := strconv.ParseInt(second, 10, 64)
-
-	assert.True(t, st > ft)
-=======
 	r, _ := http.NewRequest("GET", "/app/match", nil)
 	w := httptest.NewRecorder()
 
@@ -139,5 +133,4 @@
 	app.Handlers.ServeHTTP(w, r)
 	assert.Equal(t, filterAll, w.Header().Get("filter"))
 	assert.NotEqual(t, "yes", w.Header().Get("match"))
->>>>>>> 591280b9
 }