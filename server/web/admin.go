--- conflicted
+++ resolved
@@ -82,25 +82,13 @@
 
 // Run start Beego admin
 func (admin *adminApp) Run() {
-<<<<<<< HEAD
-	// if len(task.AdminTaskList) > 0 {
-	// 	task.StartTask()
-	// }
-	logs.Warning("now we don't start tasks here, if you use task module," +
-=======
-
 	logs.Debug("now we don't start tasks here, if you use task module," +
->>>>>>> 591280b9
 		" please invoke task.StartTask, or task will not be executed")
-
 	addr := BConfig.Listen.AdminAddr
-
 	if BConfig.Listen.AdminPort != 0 {
 		addr = fmt.Sprintf("%s:%d", BConfig.Listen.AdminAddr, BConfig.Listen.AdminPort)
 	}
-
 	logs.Info("Admin server Running on %s", addr)
-
 	admin.HttpServer.Run(addr)
 }
 
