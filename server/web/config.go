--- conflicted
+++ resolved
@@ -293,19 +293,6 @@
 	// @Description The static resources with those extension will be compressed if EnableGzip is true
 	// @Default [".css", ".js" ]
 	StaticExtensionsToGzip []string
-<<<<<<< HEAD
-	StaticCacheFileSize    int
-	StaticCacheFileNum     int
-	TemplateLeft           string
-	TemplateRight          string
-	ViewsPath              string
-	CommentRouterPath      string
-	EnableXSRF             bool
-	XSRFKey                string
-	XSRFExpire             int
-	Session                SessionConfig
-	SecureCookieMaxAge     int
-=======
 	// StaticCacheFileSize
 	// @Description If the size of static resource < StaticCacheFileSize, Beego will try to handle it by itself,
 	// it means that Beego will compressed the file data (if enable) and cache this file.
@@ -353,7 +340,8 @@
 	XSRFExpire int
 	// @Description session related config
 	Session SessionConfig
->>>>>>> 7ec9cfdb
+  // @Description secure cookie ttl (days)
+	SecureCookieMaxAge     int
 }
 
 // SessionConfig holds session related config
