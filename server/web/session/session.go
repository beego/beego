// Copyright 2014 beego Author. All Rights Reserved.
//
// Licensed under the Apache License, Version 2.0 (the "License");
// you may not use this file except in compliance with the License.
// You may obtain a copy of the License at
//
//      http://www.apache.org/licenses/LICENSE-2.0
//
// Unless required by applicable law or agreed to in writing, software
// distributed under the License is distributed on an "AS IS" BASIS,
// WITHOUT WARRANTIES OR CONDITIONS OF ANY KIND, either express or implied.
// See the License for the specific language governing permissions and
// limitations under the License.

// Package session provider
//
// Usage:
// import(
//
//	"github.com/beego/beego/v2/server/web/session"
//
// )
//
<<<<<<< HEAD
=======
//		func init() {
//	     globalSessions, _ = session.NewManager("memory", `{"cookieName":"gosessionid", "enableSetCookie,omitempty": true, "gclifetime":3600, "maxLifetime": 3600, "secure": false, "cookieLifeTime": 3600, "providerConfig": ""}`)
//			go globalSessions.GC()
//		}
>>>>>>> bd01665c
package session

import (
	"context"
	"crypto/rand"
	"encoding/hex"
	"errors"
	"fmt"
	"io"
	"log"
	"net/http"
	"net/textproto"
	"net/url"
	"os"
	"time"
)

// Store contains all data for one session process with specific id.
type Store interface {
	Set(ctx context.Context, key, value interface{}) error     // set session value
	Get(ctx context.Context, key interface{}) interface{}      // get session value
	Delete(ctx context.Context, key interface{}) error         // delete session value
	SessionID(ctx context.Context) string                      // back current sessionID
	SessionRelease(ctx context.Context, w http.ResponseWriter) // release the resource & save data to provider & return the data
	Flush(ctx context.Context) error                           // delete all data
}

// Provider contains global session methods and saved SessionStores.
// it can operate a SessionStore by its id.
type Provider interface {
	SessionInit(ctx context.Context, gclifetime int64, config string) error
	SessionRead(ctx context.Context, sid string) (Store, error)
	SessionExist(ctx context.Context, sid string) (bool, error)
	SessionRegenerate(ctx context.Context, oldsid, sid string) (Store, error)
	SessionDestroy(ctx context.Context, sid string) error
	SessionAll(ctx context.Context) int // get all active session
	SessionGC(ctx context.Context)
}

var provides = make(map[string]Provider)

// SLogger a helpful variable to log information about session
var SLogger = NewSessionLog(os.Stderr)

// Register makes a session provide available by the provided name.
// If provider is nil, it panic
func Register(name string, provide Provider) {
	if provide == nil {
		panic("session: Register provide is nil")
	}
	provides[name] = provide
}

// GetProvider
func GetProvider(name string) (Provider, error) {
	provider, ok := provides[name]
	if !ok {
		return nil, fmt.Errorf("session: unknown provide %q (forgotten import?)", name)
	}
	return provider, nil
}

// Manager contains Provider and its configuration.
type Manager struct {
	provider Provider
	config   *ManagerConfig
}

// NewManager Create new Manager with provider name and json config string.
// provider name:
// 1. cookie
// 2. file
// 3. memory
// 4. redis
// 5. mysql
// json config:
// 1. is https  default false
// 2. hashfunc  default sha1
// 3. hashkey default beegosessionkey
// 4. maxage default is none
func NewManager(provideName string, cf *ManagerConfig) (*Manager, error) {
	provider, ok := provides[provideName]
	if !ok {
		return nil, fmt.Errorf("session: unknown provide %q (forgotten import?)", provideName)
	}

	if cf.Maxlifetime == 0 {
		cf.Maxlifetime = cf.Gclifetime
	}

	if cf.EnableSidInHTTPHeader {
		if cf.SessionNameInHTTPHeader == "" {
			panic(errors.New("SessionNameInHTTPHeader is empty"))
		}

		strMimeHeader := textproto.CanonicalMIMEHeaderKey(cf.SessionNameInHTTPHeader)
		if cf.SessionNameInHTTPHeader != strMimeHeader {
			strErrMsg := "SessionNameInHTTPHeader (" + cf.SessionNameInHTTPHeader + ") has the wrong format, it should be like this : " + strMimeHeader
			panic(errors.New(strErrMsg))
		}
	}

	err := provider.SessionInit(nil, cf.Maxlifetime, cf.ProviderConfig)
	if err != nil {
		return nil, err
	}

	if cf.SessionIDLength == 0 {
		cf.SessionIDLength = 16
	}

	return &Manager{
		provider,
		cf,
	}, nil
}

// GetProvider return current manager's provider
func (manager *Manager) GetProvider() Provider {
	return manager.provider
}

// getSid retrieves session identifier from HTTP Request.
// First try to retrieve id by reading from cookie, session cookie name is configurable,
// if not exist, then retrieve id from querying parameters.
//
// error is not nil when there is anything wrong.
// sid is empty when need to generate a new session id
// otherwise return an valid session id.
func (manager *Manager) getSid(r *http.Request) (string, error) {
	cookie, errs := r.Cookie(manager.config.CookieName)
	if errs != nil || cookie.Value == "" {
		var sid string
		if manager.config.EnableSidInURLQuery {
			errs := r.ParseForm()
			if errs != nil {
				return "", errs
			}

			sid = r.FormValue(manager.config.CookieName)
		}

		// if not found in Cookie / param, then read it from request headers
		if manager.config.EnableSidInHTTPHeader && sid == "" {
			sids, isFound := r.Header[manager.config.SessionNameInHTTPHeader]
			if isFound && len(sids) != 0 {
				return sids[0], nil
			}
		}

		return sid, nil
	}

	// HTTP Request contains cookie for sessionid info.
	return url.QueryUnescape(cookie.Value)
}

// SessionStart generate or read the session id from http request.
// if session id exists, return SessionStore with this id.
func (manager *Manager) SessionStart(w http.ResponseWriter, r *http.Request) (session Store, err error) {
	sid, errs := manager.getSid(r)
	if errs != nil {
		return nil, errs
	}

	if sid != "" {
		exists, err := manager.provider.SessionExist(nil, sid)
		if err != nil {
			return nil, err
		}
		if exists {
			return manager.provider.SessionRead(nil, sid)
		}
	}

	// Generate a new session
	sid, errs = manager.sessionID()
	if errs != nil {
		return nil, errs
	}

	session, err = manager.provider.SessionRead(nil, sid)
	if err != nil {
		return nil, err
	}
	cookie := &http.Cookie{
		Name:     manager.config.CookieName,
		Value:    url.QueryEscape(sid),
		Path:     "/",
		HttpOnly: !manager.config.DisableHTTPOnly,
		Secure:   manager.isSecure(r),
		Domain:   manager.config.Domain,
		SameSite: manager.config.CookieSameSite,
	}
	if manager.config.CookieLifeTime > 0 {
		cookie.MaxAge = manager.config.CookieLifeTime
		cookie.Expires = time.Now().Add(time.Duration(manager.config.CookieLifeTime) * time.Second)
	}
	if manager.config.EnableSetCookie {
		http.SetCookie(w, cookie)
	}
	r.AddCookie(cookie)

	if manager.config.EnableSidInHTTPHeader {
		r.Header.Set(manager.config.SessionNameInHTTPHeader, sid)
		w.Header().Set(manager.config.SessionNameInHTTPHeader, sid)
	}

	return
}

// SessionDestroy Destroy session by its id in http request cookie.
func (manager *Manager) SessionDestroy(w http.ResponseWriter, r *http.Request) {
	if manager.config.EnableSidInHTTPHeader {
		r.Header.Del(manager.config.SessionNameInHTTPHeader)
		w.Header().Del(manager.config.SessionNameInHTTPHeader)
	}

	cookie, err := r.Cookie(manager.config.CookieName)
	if err != nil || cookie.Value == "" {
		return
	}

	sid, _ := url.QueryUnescape(cookie.Value)
	manager.provider.SessionDestroy(nil, sid)
	if manager.config.EnableSetCookie {
		expiration := time.Now()
		cookie = &http.Cookie{
			Name:     manager.config.CookieName,
			Path:     "/",
			HttpOnly: !manager.config.DisableHTTPOnly,
			Expires:  expiration,
			MaxAge:   -1,
			Domain:   manager.config.Domain,
			SameSite: manager.config.CookieSameSite,
		}

		http.SetCookie(w, cookie)
	}
}

// GetSessionStore Get SessionStore by its id.
func (manager *Manager) GetSessionStore(sid string) (sessions Store, err error) {
	sessions, err = manager.provider.SessionRead(nil, sid)
	return
}

// GC Start session gc process.
// it can do gc in times after gc lifetime.
func (manager *Manager) GC() {
	manager.provider.SessionGC(nil)
	time.AfterFunc(time.Duration(manager.config.Gclifetime)*time.Second, func() { manager.GC() })
}

// SessionRegenerateID Regenerate a session id for this SessionStore who's id is saving in http request.
func (manager *Manager) SessionRegenerateID(w http.ResponseWriter, r *http.Request) (Store, error) {
	sid, err := manager.sessionID()
	if err != nil {
		return nil, err
	}

	var session Store

	cookie, err := r.Cookie(manager.config.CookieName)
	if err != nil || cookie.Value == "" {
		// delete old cookie
		session, err = manager.provider.SessionRead(nil, sid)
		if err != nil {
			return nil, err
		}
		cookie = &http.Cookie{
			Name:     manager.config.CookieName,
			Value:    url.QueryEscape(sid),
			Path:     "/",
			HttpOnly: !manager.config.DisableHTTPOnly,
			Secure:   manager.isSecure(r),
			Domain:   manager.config.Domain,
			SameSite: manager.config.CookieSameSite,
		}
	} else {
		oldsid, err := url.QueryUnescape(cookie.Value)
		if err != nil {
			return nil, err
		}

		session, err = manager.provider.SessionRegenerate(nil, oldsid, sid)
		if err != nil {
			return nil, err
		}

		cookie.Value = url.QueryEscape(sid)
		cookie.HttpOnly = true
		cookie.Path = "/"
	}
	if manager.config.CookieLifeTime > 0 {
		cookie.MaxAge = manager.config.CookieLifeTime
		cookie.Expires = time.Now().Add(time.Duration(manager.config.CookieLifeTime) * time.Second)
	}
	if manager.config.EnableSetCookie {
		http.SetCookie(w, cookie)
	}
	r.AddCookie(cookie)

	if manager.config.EnableSidInHTTPHeader {
		r.Header.Set(manager.config.SessionNameInHTTPHeader, sid)
		w.Header().Set(manager.config.SessionNameInHTTPHeader, sid)
	}

	return session, nil
}

// GetActiveSession Get all active sessions count number.
func (manager *Manager) GetActiveSession() int {
	return manager.provider.SessionAll(nil)
}

// SetSecure Set cookie with https.
func (manager *Manager) SetSecure(secure bool) {
	manager.config.Secure = secure
}

func (manager *Manager) sessionID() (string, error) {
	b := make([]byte, manager.config.SessionIDLength)
	n, err := rand.Read(b)
	if n != len(b) || err != nil {
		return "", fmt.Errorf("Could not successfully read from the system CSPRNG")
	}
	return manager.config.SessionIDPrefix + hex.EncodeToString(b), nil
}

// Set cookie with https.
func (manager *Manager) isSecure(req *http.Request) bool {
	if !manager.config.Secure {
		return false
	}
	if req.URL.Scheme != "" {
		return req.URL.Scheme == "https"
	}
	if req.TLS == nil {
		return false
	}
	return true
}

// Log implement the log.Logger
type Log struct {
	*log.Logger
}

// NewSessionLog set io.Writer to create a Logger for session.
func NewSessionLog(out io.Writer) *Log {
	sl := new(Log)
	sl.Logger = log.New(out, "[SESSION]", 1e9)
	return sl
}<|MERGE_RESOLUTION|>--- conflicted
+++ resolved
@@ -21,13 +21,10 @@
 //
 // )
 //
-<<<<<<< HEAD
-=======
 //		func init() {
 //	     globalSessions, _ = session.NewManager("memory", `{"cookieName":"gosessionid", "enableSetCookie,omitempty": true, "gclifetime":3600, "maxLifetime": 3600, "secure": false, "cookieLifeTime": 3600, "providerConfig": ""}`)
 //			go globalSessions.GC()
 //		}
->>>>>>> bd01665c
 package session
 
 import (
