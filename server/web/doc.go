--- conflicted
+++ resolved
@@ -11,9 +11,5 @@
 	func main() {
 	 beego.Run()
 	}
-<<<<<<< HEAD
-
-=======
->>>>>>> bd01665c
 */
 package web