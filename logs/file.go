--- conflicted
+++ resolved
@@ -278,14 +278,9 @@
 	if err != nil {
 		goto RESTART_LOGGER
 	}
-<<<<<<< HEAD
-	//err = os.Chmod(fName, os.FileMode(0444))
 
 	err = os.Chmod(fName, os.FileMode(otherPerm))
-=======
-	err = os.Chmod(fName, os.FileMode(0444))
->>>>>>> 2e91b5e2
-	// re-start logger
+
 RESTART_LOGGER:
 
 	startLoggerErr := w.startLogger()
