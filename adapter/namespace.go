// Copyright 2014 beego Author. All Rights Reserved.
//
// Licensed under the Apache License, Version 2.0 (the "License");
// you may not use this file except in compliance with the License.
// You may obtain a copy of the License at
//
//      http://www.apache.org/licenses/LICENSE-2.0
//
// Unless required by applicable law or agreed to in writing, software
// distributed under the License is distributed on an "AS IS" BASIS,
// WITHOUT WARRANTIES OR CONDITIONS OF ANY KIND, either express or implied.
// See the License for the specific language governing permissions and
// limitations under the License.

package adapter

import (
	"net/http"

	adtContext "github.com/beego/beego/v2/adapter/context"
	"github.com/beego/beego/v2/server/web/context"

	"github.com/beego/beego/v2/server/web"
)

type namespaceCond func(*adtContext.Context) bool

// LinkNamespace used as link action
type LinkNamespace func(*Namespace)

// Namespace is store all the info
type Namespace web.Namespace

// NewNamespace get new Namespace
func NewNamespace(prefix string, params ...LinkNamespace) *Namespace {
	nps := oldToNewLinkNs(params)
	return (*Namespace)(web.NewNamespace(prefix, nps...))
}

func oldToNewLinkNs(params []LinkNamespace) []web.LinkNamespace {
	nps := make([]web.LinkNamespace, 0, len(params))
	for _, p := range params {
		nps = append(nps, func(namespace *web.Namespace) {
			p((*Namespace)(namespace))
		})
	}
	return nps
}

// Cond set condition function
// if cond return true can run this namespace, else can't
// usage:
// ns.Cond(func (ctx *context.Context) bool{
//       if ctx.Input.Domain() == "api.beego.me" {
//         return true
//       }
//       return false
//   })
// Cond as the first filter
func (n *Namespace) Cond(cond namespaceCond) *Namespace {
	(*web.Namespace)(n).Cond(func(context *context.Context) bool {
		return cond((*adtContext.Context)(context))
	})
	return n
}

// Filter add filter in the Namespace
// action has before & after
// FilterFunc
// usage:
// Filter("before", func (ctx *context.Context){
//       _, ok := ctx.Input.Session("uid").(int)
//       if !ok && ctx.Request.RequestURI != "/login" {
//          ctx.Redirect(302, "/login")
//        }
//   })
func (n *Namespace) Filter(action string, filter ...FilterFunc) *Namespace {
	nfs := oldToNewFilter(filter)
	(*web.Namespace)(n).Filter(action, nfs...)
	return n
}

func oldToNewFilter(filter []FilterFunc) []web.FilterFunc {
	nfs := make([]web.FilterFunc, 0, len(filter))
	for _, f := range filter {
		nfs = append(nfs, func(ctx *context.Context) {
			f((*adtContext.Context)(ctx))
		})
	}
	return nfs
}

// Router same as beego.Rourer
// refer: https://godoc.org/github.com/beego/beego/v2#Router
func (n *Namespace) Router(rootpath string, c ControllerInterface, mappingMethods ...string) *Namespace {
	(*web.Namespace)(n).Router(rootpath, c, mappingMethods...)
	return n
}

// AutoRouter same as beego.AutoRouter
// refer: https://godoc.org/github.com/beego/beego/v2#AutoRouter
func (n *Namespace) AutoRouter(c ControllerInterface) *Namespace {
	(*web.Namespace)(n).AutoRouter(c)
	return n
}

// AutoPrefix same as beego.AutoPrefix
// refer: https://godoc.org/github.com/beego/beego/v2#AutoPrefix
func (n *Namespace) AutoPrefix(prefix string, c ControllerInterface) *Namespace {
	(*web.Namespace)(n).AutoPrefix(prefix, c)
	return n
}

// Get same as beego.Get
// refer: https://godoc.org/github.com/beego/beego/v2#Get
func (n *Namespace) Get(rootpath string, f FilterFunc) *Namespace {
	(*web.Namespace)(n).Get(rootpath, func(ctx *context.Context) {
		f((*adtContext.Context)(ctx))
	})
	return n
}

// Post same as beego.Post
// refer: https://godoc.org/github.com/beego/beego/v2#Post
func (n *Namespace) Post(rootpath string, f FilterFunc) *Namespace {
	(*web.Namespace)(n).Post(rootpath, func(ctx *context.Context) {
		f((*adtContext.Context)(ctx))
	})
	return n
}

// Delete same as beego.Delete
// refer: https://godoc.org/github.com/beego/beego/v2#Delete
func (n *Namespace) Delete(rootpath string, f FilterFunc) *Namespace {
	(*web.Namespace)(n).Delete(rootpath, func(ctx *context.Context) {
		f((*adtContext.Context)(ctx))
	})
	return n
}

// Put same as beego.Put
// refer: https://godoc.org/github.com/beego/beego/v2#Put
func (n *Namespace) Put(rootpath string, f FilterFunc) *Namespace {
	(*web.Namespace)(n).Put(rootpath, func(ctx *context.Context) {
		f((*adtContext.Context)(ctx))
	})
	return n
}

// Head same as beego.Head
// refer: https://godoc.org/github.com/beego/beego/v2#Head
func (n *Namespace) Head(rootpath string, f FilterFunc) *Namespace {
	(*web.Namespace)(n).Head(rootpath, func(ctx *context.Context) {
		f((*adtContext.Context)(ctx))
	})
	return n
}

// Options same as beego.Options
// refer: https://godoc.org/github.com/beego/beego/v2#Options
func (n *Namespace) Options(rootpath string, f FilterFunc) *Namespace {
	(*web.Namespace)(n).Options(rootpath, func(ctx *context.Context) {
		f((*adtContext.Context)(ctx))
	})
	return n
}

// Patch same as beego.Patch
// refer: https://godoc.org/github.com/beego/beego/v2#Patch
func (n *Namespace) Patch(rootpath string, f FilterFunc) *Namespace {
	(*web.Namespace)(n).Patch(rootpath, func(ctx *context.Context) {
		f((*adtContext.Context)(ctx))
	})
	return n
}

// Any same as beego.Any
// refer: https://godoc.org/github.com/beego/beego/v2#Any
func (n *Namespace) Any(rootpath string, f FilterFunc) *Namespace {
	(*web.Namespace)(n).Any(rootpath, func(ctx *context.Context) {
		f((*adtContext.Context)(ctx))
	})
	return n
}

// Handler same as beego.Handler
// refer: https://godoc.org/github.com/beego/beego/v2#Handler
func (n *Namespace) Handler(rootpath string, h http.Handler) *Namespace {
	(*web.Namespace)(n).Handler(rootpath, h)
	return n
}

// Include add include class
// refer: https://godoc.org/github.com/beego/beego/v2#Include
func (n *Namespace) Include(cList ...ControllerInterface) *Namespace {
	nL := oldToNewCtrlIntfs(cList)
	(*web.Namespace)(n).Include(nL...)
	return n
}

// Namespace add nest Namespace
// usage:
// ns := beego.NewNamespace(“/v1”).
// Namespace(
//    beego.NewNamespace("/shop").
//        Get("/:id", func(ctx *context.Context) {
//            ctx.Output.Body([]byte("shopinfo"))
//    }),
//    beego.NewNamespace("/order").
//        Get("/:id", func(ctx *context.Context) {
//            ctx.Output.Body([]byte("orderinfo"))
//    }),
//    beego.NewNamespace("/crm").
//        Get("/:id", func(ctx *context.Context) {
//            ctx.Output.Body([]byte("crminfo"))
//    }),
// )
func (n *Namespace) Namespace(ns ...*Namespace) *Namespace {
	nns := oldToNewNs(ns)
	(*web.Namespace)(n).Namespace(nns...)
	return n
}

func oldToNewNs(ns []*Namespace) []*web.Namespace {
	nns := make([]*web.Namespace, 0, len(ns))
	for _, n := range ns {
		nns = append(nns, (*web.Namespace)(n))
	}
	return nns
}

// AddNamespace register Namespace into beego.Handler
// support multi Namespace
func AddNamespace(nl ...*Namespace) {
	nnl := oldToNewNs(nl)
	web.AddNamespace(nnl...)
}

// NSCond is Namespace Condition
func NSCond(cond namespaceCond) LinkNamespace {
	wc := web.NSCond(func(b *context.Context) bool {
		return cond((*adtContext.Context)(b))
	})
	return func(namespace *Namespace) {
		wc((*web.Namespace)(namespace))
	}
}

// NSBefore Namespace BeforeRouter filter
func NSBefore(filterList ...FilterFunc) LinkNamespace {
	nfs := oldToNewFilter(filterList)
	wf := web.NSBefore(nfs...)
	return func(namespace *Namespace) {
		wf((*web.Namespace)(namespace))
	}
}

// NSAfter add Namespace FinishRouter filter
func NSAfter(filterList ...FilterFunc) LinkNamespace {
	nfs := oldToNewFilter(filterList)
	wf := web.NSAfter(nfs...)
	return func(namespace *Namespace) {
		wf((*web.Namespace)(namespace))
	}
}

// NSInclude Namespace Include ControllerInterface
func NSInclude(cList ...ControllerInterface) LinkNamespace {
	nfs := oldToNewCtrlIntfs(cList)
	wi := web.NSInclude(nfs...)
	return func(namespace *Namespace) {
		wi((*web.Namespace)(namespace))
	}
}

// NSRouter call Namespace Router
func NSRouter(rootpath string, c ControllerInterface, mappingMethods ...string) LinkNamespace {
	wn := web.NSRouter(rootpath, c, mappingMethods...)
	return func(namespace *Namespace) {
<<<<<<< HEAD
		web.Router(rootpath, c, web.SetRouterMethods(c, mappingMethods...))
=======
		wn((*web.Namespace)(namespace))
>>>>>>> b0406f10
	}
}

// NSGet call Namespace Get
func NSGet(rootpath string, f FilterFunc) LinkNamespace {
	ln := web.NSGet(rootpath, func(ctx *context.Context) {
		f((*adtContext.Context)(ctx))
	})
	return func(ns *Namespace) {
		ln((*web.Namespace)(ns))
	}
}

// NSPost call Namespace Post
func NSPost(rootpath string, f FilterFunc) LinkNamespace {
	wp := web.NSPost(rootpath, func(ctx *context.Context) {
		f((*adtContext.Context)(ctx))
	})
	return func(ns *Namespace) {
		wp((*web.Namespace)(ns))
	}
}

// NSHead call Namespace Head
func NSHead(rootpath string, f FilterFunc) LinkNamespace {
	wb := web.NSHead(rootpath, func(ctx *context.Context) {
		f((*adtContext.Context)(ctx))
	})
	return func(ns *Namespace) {
		wb((*web.Namespace)(ns))
	}
}

// NSPut call Namespace Put
func NSPut(rootpath string, f FilterFunc) LinkNamespace {
	wn := web.NSPut(rootpath, func(ctx *context.Context) {
		f((*adtContext.Context)(ctx))
	})
	return func(ns *Namespace) {
		wn((*web.Namespace)(ns))
	}
}

// NSDelete call Namespace Delete
func NSDelete(rootpath string, f FilterFunc) LinkNamespace {
	wn := web.NSDelete(rootpath, func(ctx *context.Context) {
		f((*adtContext.Context)(ctx))
	})
	return func(ns *Namespace) {
		wn((*web.Namespace)(ns))
	}
}

// NSAny call Namespace Any
func NSAny(rootpath string, f FilterFunc) LinkNamespace {
	wn := web.NSAny(rootpath, func(ctx *context.Context) {
		f((*adtContext.Context)(ctx))
	})
	return func(ns *Namespace) {
		wn((*web.Namespace)(ns))
	}
}

// NSOptions call Namespace Options
func NSOptions(rootpath string, f FilterFunc) LinkNamespace {
	wo := web.NSOptions(rootpath, func(ctx *context.Context) {
		f((*adtContext.Context)(ctx))
	})
	return func(ns *Namespace) {
		wo((*web.Namespace)(ns))
	}
}

// NSPatch call Namespace Patch
func NSPatch(rootpath string, f FilterFunc) LinkNamespace {
	wn := web.NSPatch(rootpath, func(ctx *context.Context) {
		f((*adtContext.Context)(ctx))
	})
	return func(ns *Namespace) {
		wn((*web.Namespace)(ns))
	}
}

// NSAutoRouter call Namespace AutoRouter
func NSAutoRouter(c ControllerInterface) LinkNamespace {
	wn := web.NSAutoRouter(c)
	return func(ns *Namespace) {
		wn((*web.Namespace)(ns))
	}
}

// NSAutoPrefix call Namespace AutoPrefix
func NSAutoPrefix(prefix string, c ControllerInterface) LinkNamespace {
	wn := web.NSAutoPrefix(prefix, c)
	return func(ns *Namespace) {
		wn((*web.Namespace)(ns))
	}
}

// NSNamespace add sub Namespace
func NSNamespace(prefix string, params ...LinkNamespace) LinkNamespace {
	nps := oldToNewLinkNs(params)
	wn := web.NSNamespace(prefix, nps...)
	return func(ns *Namespace) {
		wn((*web.Namespace)(ns))
	}
}

// NSHandler add handler
func NSHandler(rootpath string, h http.Handler) LinkNamespace {
	wn := web.NSHandler(rootpath, h)
	return func(ns *Namespace) {
		wn((*web.Namespace)(ns))
	}
}<|MERGE_RESOLUTION|>--- conflicted
+++ resolved
@@ -277,11 +277,7 @@
 func NSRouter(rootpath string, c ControllerInterface, mappingMethods ...string) LinkNamespace {
 	wn := web.NSRouter(rootpath, c, mappingMethods...)
 	return func(namespace *Namespace) {
-<<<<<<< HEAD
-		web.Router(rootpath, c, web.SetRouterMethods(c, mappingMethods...))
-=======
 		wn((*web.Namespace)(namespace))
->>>>>>> b0406f10
 	}
 }
 
