// Copyright 2014 beego Author. All Rights Reserved.
//
// Licensed under the Apache License, Version 2.0 (the "License");
// you may not use this file except in compliance with the License.
// You may obtain a copy of the License at
//
//      http://www.apache.org/licenses/LICENSE-2.0
//
// Unless required by applicable law or agreed to in writing, software
// distributed under the License is distributed on an "AS IS" BASIS,
// WITHOUT WARRANTIES OR CONDITIONS OF ANY KIND, either express or implied.
// See the License for the specific language governing permissions and
// limitations under the License.

// Package yaml for config provider
// Usage:
//
//	import(
//	 _ "github.com/beego/beego/v2/core/config/yaml"
//	   "github.com/beego/beego/v2/core/config"
//	)
//
<<<<<<< HEAD
=======
//	cnf, err := config.NewConfig("yaml", "config.yaml")
>>>>>>> bd01665c
package yaml

import (
	"errors"
	"fmt"
	"os"
	"strings"
	"sync"

	"gopkg.in/yaml.v3"

	"github.com/beego/beego/v2/core/config"
	"github.com/beego/beego/v2/core/logs"
)

// Config is a yaml config parser and implements Config interface.
type Config struct{}

// Parse returns a ConfigContainer with parsed yaml config map.
func (*Config) Parse(filename string) (y config.Configer, err error) {
	cnf, err := ReadYmlReader(filename)
	if err != nil {
		return
	}
	y = &ConfigContainer{
		data: cnf,
	}
	return
}

// ParseData parse yaml data
func (*Config) ParseData(data []byte) (config.Configer, error) {
	cnf, err := parseYML(data)
	if err != nil {
		return nil, err
	}

	return &ConfigContainer{
		data: cnf,
	}, nil
}

// ReadYmlReader Read yaml file to map.
func ReadYmlReader(path string) (cnf map[string]interface{}, err error) {
	buf, err := os.ReadFile(path)
	if err != nil {
		return
	}

	return parseYML(buf)
}

// parseYML parse yaml formatted []byte to map.
func parseYML(buf []byte) (map[string]interface{}, error) {
	cnf := make(map[string]interface{})
	err := yaml.Unmarshal(buf, cnf)
	if err != nil {
		return nil, err
	}
	cnf = config.ExpandValueEnvForMap(cnf)
	return cnf, err
}

// ConfigContainer is a config which represents the yaml configuration.
type ConfigContainer struct {
	data map[string]interface{}
	sync.RWMutex
}

// Unmarshaler is similar to Sub
func (c *ConfigContainer) Unmarshaler(prefix string, obj interface{}, _ ...config.DecodeOption) error {
	sub, err := c.subMap(prefix)
	if err != nil {
		return err
	}

	bytes, err := yaml.Marshal(sub)
	if err != nil {
		return err
	}
	return yaml.Unmarshal(bytes, obj)
}

func (c *ConfigContainer) Sub(key string) (config.Configer, error) {
	sub, err := c.subMap(key)
	if err != nil {
		return nil, err
	}
	return &ConfigContainer{
		data: sub,
	}, nil
}

func (c *ConfigContainer) subMap(key string) (map[string]interface{}, error) {
	tmpData := c.data
	keys := strings.Split(key, ".")
	for idx, k := range keys {
		if v, ok := tmpData[k]; ok {
			switch val := v.(type) {
			case map[string]interface{}:
				tmpData = val
				if idx == len(keys)-1 {
					return tmpData, nil
				}
			default:
				return nil, fmt.Errorf("the key is invalid: %s", key)
			}
		}
	}

	return tmpData, nil
}

func (*ConfigContainer) OnChange(_ string, _ func(value string)) {
	// do nothing
	logs.Warn("Unsupported operation: OnChange")
}

// Bool returns the boolean value for a given key.
func (c *ConfigContainer) Bool(key string) (bool, error) {
	v, err := c.getData(key)
	if err != nil {
		return false, err
	}
	return config.ParseBool(v)
}

// DefaultBool return the bool value if has no error
// otherwise return the defaultVal
func (c *ConfigContainer) DefaultBool(key string, defaultVal bool) bool {
	v, err := c.Bool(key)
	if err != nil {
		return defaultVal
	}
	return v
}

// Int returns the integer value for a given key.
func (c *ConfigContainer) Int(key string) (int, error) {
	if v, err := c.getData(key); err != nil {
		return 0, err
	} else if vv, ok := v.(int); ok {
		return vv, nil
	} else if vv, ok := v.(int64); ok {
		return int(vv), nil
	}
	return 0, errors.New("not int value")
}

// DefaultInt returns the integer value for a given key.
// if err != nil return defaultVal
func (c *ConfigContainer) DefaultInt(key string, defaultVal int) int {
	v, err := c.Int(key)
	if err != nil {
		return defaultVal
	}
	return v
}

// Int64 returns the int64 value for a given key.
func (c *ConfigContainer) Int64(key string) (int64, error) {
	v, err := c.getData(key)
	if err != nil {
		return 0, err
	}
	switch val := v.(type) {
	case int:
		return int64(val), nil
	case int64:
		return val, nil
	default:
		return 0, errors.New("not int or int64 value")
	}
}

// DefaultInt64 returns the int64 value for a given key.
// if err != nil return defaultVal
func (c *ConfigContainer) DefaultInt64(key string, defaultVal int64) int64 {
	v, err := c.Int64(key)
	if err != nil {
		return defaultVal
	}
	return v
}

// Float returns the float value for a given key.
func (c *ConfigContainer) Float(key string) (float64, error) {
	if v, err := c.getData(key); err != nil {
		return 0.0, err
	} else if vv, ok := v.(float64); ok {
		return vv, nil
	} else if vv, ok := v.(int); ok {
		return float64(vv), nil
	} else if vv, ok := v.(int64); ok {
		return float64(vv), nil
	}
	return 0.0, errors.New("not float64 value")
}

// DefaultFloat returns the float64 value for a given key.
// if err != nil return defaultVal
func (c *ConfigContainer) DefaultFloat(key string, defaultVal float64) float64 {
	v, err := c.Float(key)
	if err != nil {
		return defaultVal
	}
	return v
}

// String returns the string value for a given key.
func (c *ConfigContainer) String(key string) (string, error) {
	if v, err := c.getData(key); err == nil {
		if vv, ok := v.(string); ok {
			return vv, nil
		}
	}
	return "", nil
}

// DefaultString returns the string value for a given key.
// if err != nil return defaultVal
func (c *ConfigContainer) DefaultString(key string, defaultVal string) string {
	v, err := c.String(key)
	if v == "" || err != nil {
		return defaultVal
	}
	return v
}

// Strings returns the []string value for a given key.
func (c *ConfigContainer) Strings(key string) ([]string, error) {
	v, err := c.String(key)
	if v == "" || err != nil {
		return nil, err
	}
	return strings.Split(v, ";"), nil
}

// DefaultStrings returns the []string value for a given key.
// if err != nil return defaultVal
func (c *ConfigContainer) DefaultStrings(key string, defaultVal []string) []string {
	v, err := c.Strings(key)
	if v == nil || err != nil {
		return defaultVal
	}
	return v
}

// GetSection returns map for the given section
func (c *ConfigContainer) GetSection(section string) (map[string]string, error) {
	if v, ok := c.data[section]; ok {
		switch val := v.(type) {
		case map[string]interface{}:
			res := make(map[string]string, len(val))
			for k2, v2 := range val {
				res[k2] = fmt.Sprintf("%v", v2)
			}
			return res, nil
		case map[string]string:
			return val, nil
		default:
			return nil, fmt.Errorf("unexpected type: %v", v)
		}
	}
	return nil, errors.New("not exist section")
}

// SaveConfigFile save the config into file
func (c *ConfigContainer) SaveConfigFile(filename string) (err error) {
	// Write configuration file by filename.
	f, err := os.Create(filename)
	if err != nil {
		return err
	}
	defer f.Close()
	buf, err := yaml.Marshal(c.data)
	if err != nil {
		return err
	}
	_, err = f.Write(buf)
	return err
}

// Set writes a new value for key.
func (c *ConfigContainer) Set(key, val string) error {
	c.Lock()
	defer c.Unlock()
	c.data[key] = val
	return nil
}

// DIY returns the raw value by a given key.
func (c *ConfigContainer) DIY(key string) (v interface{}, err error) {
	return c.getData(key)
}

func (c *ConfigContainer) getData(key string) (interface{}, error) {
	if key == "" {
		return nil, errors.New("key is empty")
	}
	c.RLock()
	defer c.RUnlock()

	keys := strings.Split(key, ".")
	tmpData := c.data
	for idx, k := range keys {
		if v, ok := tmpData[k]; ok {
			switch val := v.(type) {
			case map[string]interface{}:
				tmpData = val
				if idx == len(keys)-1 {
					return tmpData, nil
				}
			default:
				return v, nil
			}
		}
	}
	return nil, fmt.Errorf("not exist key %q", key)
}

func init() {
	config.Register("yaml", &Config{})
}<|MERGE_RESOLUTION|>--- conflicted
+++ resolved
@@ -20,10 +20,7 @@
 //	   "github.com/beego/beego/v2/core/config"
 //	)
 //
-<<<<<<< HEAD
-=======
 //	cnf, err := config.NewConfig("yaml", "config.yaml")
->>>>>>> bd01665c
 package yaml
 
 import (
