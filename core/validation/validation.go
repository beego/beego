--- conflicted
+++ resolved
@@ -42,10 +42,6 @@
 //			log.Println(v.Error.Key, v.Error.Message)
 //		}
 //	}
-<<<<<<< HEAD
-//
-=======
->>>>>>> bd01665c
 package validation
 
 import (
