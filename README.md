# Beego [![Test](https://github.com/beego/beego/actions/workflows/test.yml/badge.svg?branch=develop)](https://github.com/beego/beego/actions/workflows/test.yml) [![Go Report Card](https://goreportcard.com/badge/github.com/beego/beego)](https://goreportcard.com/report/github.com/beego/beego) [![Go Reference](https://pkg.go.dev/badge/github.com/beego/beego/v2.svg)](https://pkg.go.dev/github.com/beego/beego/v2)

Beego is used for rapid development of enterprise application in Go, including RESTful APIs, web apps and backend services.

It is inspired by Tornado, Sinatra and Flask. beego has some Go-specific features such as interfaces and struct embedding.

![architecture](https://cdn.nlark.com/yuque/0/2020/png/755700/1607857489109-1e267fce-d65f-4c5e-b915-5c475df33c58.png)

Beego is composed of four parts:

1. Base modules: including log module, config module, governor module;
2. Task: is used for running timed tasks or periodic tasks;
3. Client: including ORM module, httplib module, cache module;
4. Server: including web module. We will support gRPC in the future;

**Please use RELEASE version, or master branch which contains the latest bug fix**

**We will remove the adapter package in v2.2.0 which will be released in Aug 2023**

<<<<<<< HEAD
=======
## Quick Start

>>>>>>> bd01665c
[Old Doc - github](https://github.com/beego/beedoc)
[New Doc Website](https://beego.gocn.vip)
[Example](https://github.com/beego/beego-example)

> Kindly remind that sometimes the HTTPS certificate is expired, you may get some NOT SECURE warning

### Web Application

![Http Request](https://cdn.nlark.com/yuque/0/2020/png/755700/1607857462507-855ec543-7ce3-402d-a0cb-b2524d5a4b60.png)

#### Create `hello` directory, cd `hello` directory

    mkdir hello
    cd hello

#### Init module

    go mod init

#### Download and install

    go get github.com/beego/beego/v2@latest

#### Create file `hello.go`

```go
package main

import "github.com/beego/beego/v2/server/web"

func main() {
	web.Run()
}
```

#### Build and run

    go build hello.go
    ./hello

#### Go to [http://localhost:8080](http://localhost:8080)

Congratulations! You've just built your first **beego** app.

## Features

* RESTful support
* [MVC architecture](https://github.com/beego/beedoc/tree/master/en-US/mvc)
* Modularity
* [Auto API documents](https://github.com/beego/beedoc/blob/master/en-US/advantage/docs.md)
* [Annotation router](https://github.com/beego/beedoc/blob/master/en-US/mvc/controller/router.md)
* [Namespace](https://github.com/beego/beedoc/blob/master/en-US/mvc/controller/router.md#namespace)
* [Powerful development tools](https://github.com/beego/bee)
* Full stack for Web & API

## Modules

* [orm](https://github.com/beego/beedoc/tree/master/en-US/mvc/model)
* [session](https://github.com/beego/beedoc/blob/master/en-US/module/session.md)
* [logs](https://github.com/beego/beedoc/blob/master/en-US/module/logs.md)
* [config](https://github.com/beego/beedoc/blob/master/en-US/module/config.md)
* [cache](https://github.com/beego/beedoc/blob/master/en-US/module/cache.md)
* [context](https://github.com/beego/beedoc/blob/master/en-US/module/context.md)
* [admin](https://github.com/beego/beedoc/blob/master/en-US/module/admin.md)
* [httplib](https://github.com/beego/beedoc/blob/master/en-US/module/httplib.md)
* [task](https://github.com/beego/beedoc/blob/master/en-US/module/task.md)
* [i18n](https://github.com/beego/beedoc/blob/master/en-US/module/i18n.md)

## Community

* Welcome to join us in Slack: [https://beego.slack.com invite](https://join.slack.com/t/beego/shared_invite/zt-fqlfjaxs-_CRmiITCSbEqQG9NeBqXKA),
* QQ Group ID:523992905
* [Contribution Guide](https://github.com/beego/beedoc/blob/master/en-US/intro/contributing.md).

## License

beego source code is licensed under the Apache Licence, Version 2.0
([https://www.apache.org/licenses/LICENSE-2.0.html](https://www.apache.org/licenses/LICENSE-2.0.html)).<|MERGE_RESOLUTION|>--- conflicted
+++ resolved
@@ -17,11 +17,8 @@
 
 **We will remove the adapter package in v2.2.0 which will be released in Aug 2023**
 
-<<<<<<< HEAD
-=======
 ## Quick Start
 
->>>>>>> bd01665c
 [Old Doc - github](https://github.com/beego/beedoc)
 [New Doc Website](https://beego.gocn.vip)
 [Example](https://github.com/beego/beego-example)
