--- conflicted
+++ resolved
@@ -7,21 +7,11 @@
 
 ## Quick Start
 
-<<<<<<< HEAD
 #### Download and install
 
     go get github.com/astaxie/beego
 
 #### Create file `hello.go`
-
-=======
-## Quick Start
-###### Download and install
-
-    go get github.com/astaxie/beego
-
-###### Create file `hello.go`
->>>>>>> d109226d
 ```go
 package main
 
@@ -31,11 +21,9 @@
     beego.Run()
 }
 ```
-<<<<<<< HEAD
-
 #### Build and run
 
-    go build main.go
+    go build hello.go
     ./hello
 
 #### Go to [http://localhost:8080](http://localhost:8080)
@@ -43,17 +31,6 @@
 Congratulations! You've just built your first **beego** app.
 
 ###### Please see [Documentation](http://beego.me/docs) for more.
-=======
-###### Build and run
-```bash
-    go build hello.go
-    ./hello
-```
-###### Congratulations! 
-You just built your first beego app.
-Open your browser and visit `http://localhost:8080`.
-Please see [Documentation](http://beego.me/docs) for more.
->>>>>>> d109226d
 
 ## Features
 
