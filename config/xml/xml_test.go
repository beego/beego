// Copyright 2014 beego Author. All Rights Reserved.
//
// Licensed under the Apache License, Version 2.0 (the "License");
// you may not use this file except in compliance with the License.
// You may obtain a copy of the License at
//
//      http://www.apache.org/licenses/LICENSE-2.0
//
// Unless required by applicable law or agreed to in writing, software
// distributed under the License is distributed on an "AS IS" BASIS,
// WITHOUT WARRANTIES OR CONDITIONS OF ANY KIND, either express or implied.
// See the License for the specific language governing permissions and
// limitations under the License.

package xml

import (
	"os"
	"strings"
	"testing"

	"github.com/astaxie/beego/config"
)

func TestXML(t *testing.T) {

	//xml parse should incluce in <config></config> tags
	var xmlcontext = `<?xml version="1.0" encoding="UTF-8"?>
<config>
<appname>beeapi</appname>
<httpport>8080</httpport>
<mysqlport>3600</mysqlport>
<PI>3.1415976</PI>
<runmode>dev</runmode>
<autorender>false</autorender>
<copyrequestbody>true</copyrequestbody>
<path>$ENV_GOROOT</path>
<dbinfo>
	<db>beego</db>
	<pwd>$ENV_GOROOT</pwd>
	<url>localhost</url>
	<detail>
		<d1>value1</d1>
		<d2>$ENV_GOROOT</d2>
		<d3></d3>
	</detail>
	<group>
		<id>001</id>
		<name>gp2</name>
	</group>
</dbinfo>
</config>
`

	f, err := os.Create("testxml.conf")
	if err != nil {
		t.Fatal(err)
	}
	_, err = f.WriteString(xmlcontext)
	if err != nil {
		f.Close()
		t.Fatal(err)
	}
	f.Close()
	defer os.Remove("testxml.conf")
	xmlconf, err := config.NewConfig("xml", "testxml.conf")
	if err != nil {
		t.Fatal(err)
	}
	if xmlconf.String("appname") != "beeapi" {
		t.Fatal("appname not equal to beeapi")
	}
	if port, err := xmlconf.Int("httpport"); err != nil || port != 8080 {
		t.Error(port)
		t.Fatal(err)
	}
	if port, err := xmlconf.Int64("mysqlport"); err != nil || port != 3600 {
		t.Error(port)
		t.Fatal(err)
	}
	if pi, err := xmlconf.Float("PI"); err != nil || pi != 3.1415976 {
		t.Error(pi)
		t.Fatal(err)
	}
	if xmlconf.String("runmode") != "dev" {
		t.Fatal("runmode not equal to dev")
	}
	if v, err := xmlconf.Bool("autorender"); err != nil || v != false {
		t.Error(v)
		t.Fatal(err)
	}
	if v, err := xmlconf.Bool("copyrequestbody"); err != nil || v != true {
		t.Error(v)
		t.Fatal(err)
	}
	if err = xmlconf.Set("name", "astaxie"); err != nil {
		t.Fatal(err)
	}
	if xmlconf.String("name") != "astaxie" {
		t.Fatal("get name error")
	}
<<<<<<< HEAD

	if xmlconf.String("path") != os.Getenv("GOROOT") {
		t.Fatal("get path error")
	}

	if dbinfo, err := xmlconf.GetSection("dbinfo"); err != nil {
		t.Fatal(err)
	} else if dbinfo["pwd"] != os.Getenv("GOROOT") {
		t.Fatal("get pwd error")
	} else if strings.Contains(dbinfo["detail"], os.Getenv("GOROOT")) == false {
		t.Fatal("get goroot path error")
=======
	if xmlconf.Strings("emptystrings") != nil {
		t.Fatal("get emtpy strings error")
>>>>>>> f45b271b
	}
}<|MERGE_RESOLUTION|>--- conflicted
+++ resolved
@@ -99,8 +99,6 @@
 	if xmlconf.String("name") != "astaxie" {
 		t.Fatal("get name error")
 	}
-<<<<<<< HEAD
-
 	if xmlconf.String("path") != os.Getenv("GOROOT") {
 		t.Fatal("get path error")
 	}
@@ -111,9 +109,8 @@
 		t.Fatal("get pwd error")
 	} else if strings.Contains(dbinfo["detail"], os.Getenv("GOROOT")) == false {
 		t.Fatal("get goroot path error")
-=======
+	}
 	if xmlconf.Strings("emptystrings") != nil {
 		t.Fatal("get emtpy strings error")
->>>>>>> f45b271b
 	}
 }