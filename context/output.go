// Copyright 2014 beego Author. All Rights Reserved.
//
// Licensed under the Apache License, Version 2.0 (the "License");
// you may not use this file except in compliance with the License.
// You may obtain a copy of the License at
//
//      http://www.apache.org/licenses/LICENSE-2.0
//
// Unless required by applicable law or agreed to in writing, software
// distributed under the License is distributed on an "AS IS" BASIS,
// WITHOUT WARRANTIES OR CONDITIONS OF ANY KIND, either express or implied.
// See the License for the specific language governing permissions and
// limitations under the License.

package context

import (
	"bytes"
	"encoding/json"
	"encoding/xml"
	"errors"
	"fmt"
	"gopkg.in/yaml.v2"
	"html/template"
	"io"
	"mime"
	"net/http"
	"net/url"
	"os"
	"path/filepath"
	"strconv"
	"strings"
	"time"
<<<<<<< HEAD
=======

	yaml "gopkg.in/yaml.v2"
>>>>>>> 3086081e
)

// BeegoOutput does work for sending response header.
type BeegoOutput struct {
	Context    *Context
	Status     int
	EnableGzip bool
}

// NewOutput returns new BeegoOutput.
// it contains nothing now.
func NewOutput() *BeegoOutput {
	return &BeegoOutput{}
}

// Reset init BeegoOutput
func (output *BeegoOutput) Reset(ctx *Context) {
	output.Context = ctx
	output.Status = 0
}

// Header sets response header item string via given key.
func (output *BeegoOutput) Header(key, val string) {
	output.Context.ResponseWriter.Header().Set(key, val)
}

// Body sets response body content.
// if EnableGzip, compress content string.
// it sends out response body directly.
func (output *BeegoOutput) Body(content []byte) error {
	var encoding string
	var buf = &bytes.Buffer{}
	if output.EnableGzip {
		encoding = ParseEncoding(output.Context.Request)
	}
	if b, n, _ := WriteBody(encoding, buf, content); b {
		output.Header("Content-Encoding", n)
		output.Header("Content-Length", strconv.Itoa(buf.Len()))
	} else {
		output.Header("Content-Length", strconv.Itoa(len(content)))
	}
	// Write status code if it has been set manually
	// Set it to 0 afterwards to prevent "multiple response.WriteHeader calls"
	if output.Status != 0 {
		output.Context.ResponseWriter.WriteHeader(output.Status)
		output.Status = 0
	} else {
		output.Context.ResponseWriter.Started = true
	}
	io.Copy(output.Context.ResponseWriter, buf)
	return nil
}

// Cookie sets cookie value via given key.
// others are ordered as cookie's max age time, path,domain, secure and httponly.
func (output *BeegoOutput) Cookie(name string, value string, others ...interface{}) {
	var b bytes.Buffer
	fmt.Fprintf(&b, "%s=%s", sanitizeName(name), sanitizeValue(value))

	//fix cookie not work in IE
	if len(others) > 0 {
		var maxAge int64

		switch v := others[0].(type) {
		case int:
			maxAge = int64(v)
		case int32:
			maxAge = int64(v)
		case int64:
			maxAge = v
		}

		switch {
		case maxAge > 0:
			fmt.Fprintf(&b, "; Expires=%s; Max-Age=%d", time.Now().Add(time.Duration(maxAge) * time.Second).UTC().Format(time.RFC1123), maxAge)
		case maxAge < 0:
			fmt.Fprintf(&b, "; Max-Age=0")
		}
	}

	// the settings below
	// Path, Domain, Secure, HttpOnly
	// can use nil skip set

	// default "/"
	if len(others) > 1 {
		if v, ok := others[1].(string); ok && len(v) > 0 {
			fmt.Fprintf(&b, "; Path=%s", sanitizeValue(v))
		}
	} else {
		fmt.Fprintf(&b, "; Path=%s", "/")
	}

	// default empty
	if len(others) > 2 {
		if v, ok := others[2].(string); ok && len(v) > 0 {
			fmt.Fprintf(&b, "; Domain=%s", sanitizeValue(v))
		}
	}

	// default empty
	if len(others) > 3 {
		var secure bool
		switch v := others[3].(type) {
		case bool:
			secure = v
		default:
			if others[3] != nil {
				secure = true
			}
		}
		if secure {
			fmt.Fprintf(&b, "; Secure")
		}
	}

	// default false. for session cookie default true
	if len(others) > 4 {
		if v, ok := others[4].(bool); ok && v {
			fmt.Fprintf(&b, "; HttpOnly")
		}
	}

	output.Context.ResponseWriter.Header().Add("Set-Cookie", b.String())
}

var cookieNameSanitizer = strings.NewReplacer("\n", "-", "\r", "-")

func sanitizeName(n string) string {
	return cookieNameSanitizer.Replace(n)
}

var cookieValueSanitizer = strings.NewReplacer("\n", " ", "\r", " ", ";", " ")

func sanitizeValue(v string) string {
	return cookieValueSanitizer.Replace(v)
}

func jsonRenderer(value interface{}) Renderer {
	return rendererFunc(func(ctx *Context) {
		ctx.Output.JSON(value, false, false)
	})
}

func errorRenderer(err error) Renderer {
	return rendererFunc(func(ctx *Context) {
		ctx.Output.SetStatus(500)
		ctx.Output.Body([]byte(err.Error()))
	})
}

// JSON writes json to response body.
// if encoding is true, it converts utf-8 to \u0000 type.
func (output *BeegoOutput) JSON(data interface{}, hasIndent bool, encoding bool) error {
	output.Header("Content-Type", "application/json; charset=utf-8")
	var content []byte
	var err error
	if hasIndent {
		content, err = json.MarshalIndent(data, "", "  ")
	} else {
		content, err = json.Marshal(data)
	}
	if err != nil {
		http.Error(output.Context.ResponseWriter, err.Error(), http.StatusInternalServerError)
		return err
	}
	if encoding {
		content = []byte(stringsToJSON(string(content)))
	}
	return output.Body(content)
}

// YAML writes yaml to response body.
func (output *BeegoOutput) YAML(data interface{}) error {
	output.Header("Content-Type", "application/x-yaml; charset=utf-8")
	var content []byte
	var err error
	content, err = yaml.Marshal(data)
	if err != nil {
		http.Error(output.Context.ResponseWriter, err.Error(), http.StatusInternalServerError)
		return err
	}
	return output.Body(content)
}

// JSONP writes jsonp to response body.
func (output *BeegoOutput) JSONP(data interface{}, hasIndent bool) error {
	output.Header("Content-Type", "application/javascript; charset=utf-8")
	var content []byte
	var err error
	if hasIndent {
		content, err = json.MarshalIndent(data, "", "  ")
	} else {
		content, err = json.Marshal(data)
	}
	if err != nil {
		http.Error(output.Context.ResponseWriter, err.Error(), http.StatusInternalServerError)
		return err
	}
	callback := output.Context.Input.Query("callback")
	if callback == "" {
		return errors.New(`"callback" parameter required`)
	}
	callback = template.JSEscapeString(callback)
	callbackContent := bytes.NewBufferString(" if(window." + callback + ")" + callback)
	callbackContent.WriteString("(")
	callbackContent.Write(content)
	callbackContent.WriteString(");\r\n")
	return output.Body(callbackContent.Bytes())
}

// XML writes xml string to response body.
func (output *BeegoOutput) XML(data interface{}, hasIndent bool) error {
	output.Header("Content-Type", "application/xml; charset=utf-8")
	var content []byte
	var err error
	if hasIndent {
		content, err = xml.MarshalIndent(data, "", "  ")
	} else {
		content, err = xml.Marshal(data)
	}
	if err != nil {
		http.Error(output.Context.ResponseWriter, err.Error(), http.StatusInternalServerError)
		return err
	}
	return output.Body(content)
}

// ServeFormatted serve YAML, XML OR JSON, depending on the value of the Accept header
func (output *BeegoOutput) ServeFormatted(data interface{}, hasIndent bool, hasEncode ...bool) {
	accept := output.Context.Input.Header("Accept")
	switch accept {
	case ApplicationYAML:
		output.YAML(data)
	case ApplicationXML, TextXML:
		output.XML(data, hasIndent)
	default:
		output.JSON(data, hasIndent, len(hasEncode) > 0 && hasEncode[0])
	}
}

// Download forces response for download file.
// it prepares the download response header automatically.
func (output *BeegoOutput) Download(file string, filename ...string) {
	// check get file error, file not found or other error.
	if _, err := os.Stat(file); err != nil {
		http.ServeFile(output.Context.ResponseWriter, output.Context.Request, file)
		return
	}

	var fName string
	if len(filename) > 0 && filename[0] != "" {
		fName = filename[0]
	} else {
		fName = filepath.Base(file)
	}
	//https://tools.ietf.org/html/rfc6266#section-4.3
	fn := url.PathEscape(fName)
	if fName == fn {
		fn = "filename=" + fn
	} else {
		/**
		  The parameters "filename" and "filename*" differ only in that
		  "filename*" uses the encoding defined in [RFC5987], allowing the use
		  of characters not present in the ISO-8859-1 character set
		  ([ISO-8859-1]).
		*/
		fn = "filename=" + fName + "; filename*=utf-8''" + fn
	}
	output.Header("Content-Disposition", "attachment; "+fn)
	output.Header("Content-Description", "File Transfer")
	output.Header("Content-Type", "application/octet-stream")
	output.Header("Content-Transfer-Encoding", "binary")
	output.Header("Expires", "0")
	output.Header("Cache-Control", "must-revalidate")
	output.Header("Pragma", "public")
	http.ServeFile(output.Context.ResponseWriter, output.Context.Request, file)
}

// ContentType sets the content type from ext string.
// MIME type is given in mime package.
func (output *BeegoOutput) ContentType(ext string) {
	if !strings.HasPrefix(ext, ".") {
		ext = "." + ext
	}
	ctype := mime.TypeByExtension(ext)
	if ctype != "" {
		output.Header("Content-Type", ctype)
	}
}

// SetStatus sets response status code.
// It writes response header directly.
func (output *BeegoOutput) SetStatus(status int) {
	output.Status = status
}

// IsCachable returns boolean of this request is cached.
// HTTP 304 means cached.
func (output *BeegoOutput) IsCachable() bool {
	return output.Status >= 200 && output.Status < 300 || output.Status == 304
}

// IsEmpty returns boolean of this request is empty.
// HTTP 201，204 and 304 means empty.
func (output *BeegoOutput) IsEmpty() bool {
	return output.Status == 201 || output.Status == 204 || output.Status == 304
}

// IsOk returns boolean of this request runs well.
// HTTP 200 means ok.
func (output *BeegoOutput) IsOk() bool {
	return output.Status == 200
}

// IsSuccessful returns boolean of this request runs successfully.
// HTTP 2xx means ok.
func (output *BeegoOutput) IsSuccessful() bool {
	return output.Status >= 200 && output.Status < 300
}

// IsRedirect returns boolean of this request is redirection header.
// HTTP 301,302,307 means redirection.
func (output *BeegoOutput) IsRedirect() bool {
	return output.Status == 301 || output.Status == 302 || output.Status == 303 || output.Status == 307
}

// IsForbidden returns boolean of this request is forbidden.
// HTTP 403 means forbidden.
func (output *BeegoOutput) IsForbidden() bool {
	return output.Status == 403
}

// IsNotFound returns boolean of this request is not found.
// HTTP 404 means not found.
func (output *BeegoOutput) IsNotFound() bool {
	return output.Status == 404
}

// IsClientError returns boolean of this request client sends error data.
// HTTP 4xx means client error.
func (output *BeegoOutput) IsClientError() bool {
	return output.Status >= 400 && output.Status < 500
}

// IsServerError returns boolean of this server handler errors.
// HTTP 5xx means server internal error.
func (output *BeegoOutput) IsServerError() bool {
	return output.Status >= 500 && output.Status < 600
}

func stringsToJSON(str string) string {
	var jsons bytes.Buffer
	for _, r := range str {
		rint := int(r)
		if rint < 128 {
			jsons.WriteRune(r)
		} else {
			jsons.WriteString("\\u")
			if rint < 0x100 {
				jsons.WriteString("00")
			} else if rint < 0x1000 {
				jsons.WriteString("0")
			}
			jsons.WriteString(strconv.FormatInt(int64(rint), 16))
		}
	}
	return jsons.String()
}

// Session sets session item value with given key.
func (output *BeegoOutput) Session(name interface{}, value interface{}) {
	output.Context.Input.CruSession.Set(name, value)
}<|MERGE_RESOLUTION|>--- conflicted
+++ resolved
@@ -20,7 +20,6 @@
 	"encoding/xml"
 	"errors"
 	"fmt"
-	"gopkg.in/yaml.v2"
 	"html/template"
 	"io"
 	"mime"
@@ -31,11 +30,8 @@
 	"strconv"
 	"strings"
 	"time"
-<<<<<<< HEAD
-=======
 
 	yaml "gopkg.in/yaml.v2"
->>>>>>> 3086081e
 )
 
 // BeegoOutput does work for sending response header.
