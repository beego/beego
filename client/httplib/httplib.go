// Copyright 2014 beego Author. All Rights Reserved.
//
// Licensed under the Apache License, Version 2.0 (the "License");
// you may not use this file except in compliance with the License.
// You may obtain a copy of the License at
//
//      http://www.apache.org/licenses/LICENSE-2.0
//
// Unless required by applicable law or agreed to in writing, software
// distributed under the License is distributed on an "AS IS" BASIS,
// WITHOUT WARRANTIES OR CONDITIONS OF ANY KIND, either express or implied.
// See the License for the specific language governing permissions and
// limitations under the License.

// Package httplib is used as http.Client
// Usage:
//
// import "github.com/beego/beego/v2/client/httplib"
//
//	b := httplib.Post("http://beego.vip/")
//	b.Param("username","astaxie")
//	b.Param("password","123456")
//	b.PostFile("uploadfile1", "httplib.pdf")
//	b.PostFile("uploadfile2", "httplib.txt")
//	str, err := b.String()
//	if err != nil {
//		t.Fatal(err)
//	}
//	fmt.Println(str)
<<<<<<< HEAD
//
=======
>>>>>>> bd01665c
package httplib

import (
	"bytes"
	"compress/gzip"
	"context"
	"crypto/tls"
	"encoding/json"
	"encoding/xml"
	"io"
	"mime/multipart"
	"net"
	"net/http"
	"net/url"
	"os"
	"path"
	"strings"
	"time"

	"gopkg.in/yaml.v3"

	"github.com/beego/beego/v2/core/berror"
	"github.com/beego/beego/v2/core/logs"
)

const contentTypeKey = "Content-Type"

// it will be the last filter and execute request.Do
var doRequestFilter = func(ctx context.Context, req *BeegoHTTPRequest) (*http.Response, error) {
	return req.doRequest(ctx)
}

// NewBeegoRequest returns *BeegoHttpRequest with specific method
// TODO add error as return value
// I think if we don't return error
// users are hard to check whether we create Beego request successfully
func NewBeegoRequest(rawurl, method string) *BeegoHTTPRequest {
	return NewBeegoRequestWithCtx(context.Background(), rawurl, method)
}

// NewBeegoRequestWithCtx returns a new BeegoHTTPRequest given a method, URL
func NewBeegoRequestWithCtx(ctx context.Context, rawurl, method string) *BeegoHTTPRequest {
	req, err := http.NewRequestWithContext(ctx, method, rawurl, nil)
	if err != nil {
		logs.Error("%+v", berror.Wrapf(err, InvalidURLOrMethod, "invalid raw url or method: %s %s", rawurl, method))
	}

	return &BeegoHTTPRequest{
		url:     rawurl,
		req:     req,
		params:  map[string][]string{},
		files:   map[string]string{},
		setting: defaultSetting,
		resp:    &http.Response{},
	}
}

// Get returns *BeegoHttpRequest with GET method.
func Get(url string) *BeegoHTTPRequest {
	return NewBeegoRequest(url, "GET")
}

// Post returns *BeegoHttpRequest with POST method.
func Post(url string) *BeegoHTTPRequest {
	return NewBeegoRequest(url, "POST")
}

// Put returns *BeegoHttpRequest with PUT method.
func Put(url string) *BeegoHTTPRequest {
	return NewBeegoRequest(url, "PUT")
}

// Delete returns *BeegoHttpRequest DELETE method.
func Delete(url string) *BeegoHTTPRequest {
	return NewBeegoRequest(url, "DELETE")
}

// Head returns *BeegoHttpRequest with HEAD method.
func Head(url string) *BeegoHTTPRequest {
	return NewBeegoRequest(url, "HEAD")
}

// BeegoHTTPRequest provides more useful methods than http.Request for requesting an url.
type BeegoHTTPRequest struct {
	url     string
	req     *http.Request
	params  map[string][]string
	files   map[string]string
	setting BeegoHTTPSettings
	resp    *http.Response
	body    []byte
}

// GetRequest returns the request object
func (b *BeegoHTTPRequest) GetRequest() *http.Request {
	return b.req
}

// Setting changes request settings
func (b *BeegoHTTPRequest) Setting(setting BeegoHTTPSettings) *BeegoHTTPRequest {
	b.setting = setting
	return b
}

// SetBasicAuth sets the request's Authorization header to use HTTP Basic Authentication with the provided username and password.
func (b *BeegoHTTPRequest) SetBasicAuth(username, password string) *BeegoHTTPRequest {
	b.req.SetBasicAuth(username, password)
	return b
}

// SetEnableCookie sets enable/disable cookiejar
func (b *BeegoHTTPRequest) SetEnableCookie(enable bool) *BeegoHTTPRequest {
	b.setting.EnableCookie = enable
	return b
}

// SetUserAgent sets User-Agent header field
func (b *BeegoHTTPRequest) SetUserAgent(useragent string) *BeegoHTTPRequest {
	b.setting.UserAgent = useragent
	return b
}

// Retries sets Retries times.
// default is 0 (never retry)
// -1 retry indefinitely (forever)
// Other numbers specify the exact retry amount
func (b *BeegoHTTPRequest) Retries(times int) *BeegoHTTPRequest {
	b.setting.Retries = times
	return b
}

// RetryDelay sets the time to sleep between reconnection attempts
func (b *BeegoHTTPRequest) RetryDelay(delay time.Duration) *BeegoHTTPRequest {
	b.setting.RetryDelay = delay
	return b
}

// SetTimeout sets connect time out and read-write time out for BeegoRequest.
func (b *BeegoHTTPRequest) SetTimeout(connectTimeout, readWriteTimeout time.Duration) *BeegoHTTPRequest {
	b.setting.ConnectTimeout = connectTimeout
	b.setting.ReadWriteTimeout = readWriteTimeout
	return b
}

// SetTLSClientConfig sets TLS connection configuration if visiting HTTPS url.
func (b *BeegoHTTPRequest) SetTLSClientConfig(config *tls.Config) *BeegoHTTPRequest {
	b.setting.TLSClientConfig = config
	return b
}

// Header adds header item string in request.
func (b *BeegoHTTPRequest) Header(key, value string) *BeegoHTTPRequest {
	b.req.Header.Set(key, value)
	return b
}

// SetHost set the request host
func (b *BeegoHTTPRequest) SetHost(host string) *BeegoHTTPRequest {
	b.req.Host = host
	return b
}

// SetProtocolVersion sets the protocol version for incoming requests.
// Client requests always use HTTP/1.1
func (b *BeegoHTTPRequest) SetProtocolVersion(vers string) *BeegoHTTPRequest {
	if vers == "" {
		vers = "HTTP/1.1"
	}

	major, minor, ok := http.ParseHTTPVersion(vers)
	if ok {
		b.req.Proto = vers
		b.req.ProtoMajor = major
		b.req.ProtoMinor = minor
		return b
	}
	logs.Error("%+v", berror.Errorf(InvalidUrlProtocolVersion, "invalid protocol: %s", vers))
	return b
}

// SetCookie adds a cookie to the request.
func (b *BeegoHTTPRequest) SetCookie(cookie *http.Cookie) *BeegoHTTPRequest {
	b.req.Header.Add("Cookie", cookie.String())
	return b
}

// SetTransport sets the transport field
func (b *BeegoHTTPRequest) SetTransport(transport http.RoundTripper) *BeegoHTTPRequest {
	b.setting.Transport = transport
	return b
}

// SetProxy sets the HTTP proxy
// example:
//
//	func(req *http.Request) (*url.URL, error) {
//		u, _ := url.ParseRequestURI("http://127.0.0.1:8118")
//		return u, nil
//	}
func (b *BeegoHTTPRequest) SetProxy(proxy func(*http.Request) (*url.URL, error)) *BeegoHTTPRequest {
	b.setting.Proxy = proxy
	return b
}

// SetCheckRedirect specifies the policy for handling redirects.
//
// If CheckRedirect is nil, the Client uses its default policy,
// which is to stop after 10 consecutive requests.
func (b *BeegoHTTPRequest) SetCheckRedirect(redirect func(req *http.Request, via []*http.Request) error) *BeegoHTTPRequest {
	b.setting.CheckRedirect = redirect
	return b
}

// SetFilters will use the filter as the invocation filters
func (b *BeegoHTTPRequest) SetFilters(fcs ...FilterChain) *BeegoHTTPRequest {
	b.setting.FilterChains = fcs
	return b
}

// AddFilters adds filter
func (b *BeegoHTTPRequest) AddFilters(fcs ...FilterChain) *BeegoHTTPRequest {
	b.setting.FilterChains = append(b.setting.FilterChains, fcs...)
	return b
}

// SetEscapeHTML is used to set the flag whether escape HTML special characters during processing
func (b *BeegoHTTPRequest) SetEscapeHTML(isEscape bool) *BeegoHTTPRequest {
	b.setting.EscapeHTML = isEscape
	return b
}

// Param adds query param in to request.
// params build query string as ?key1=value1&key2=value2...
func (b *BeegoHTTPRequest) Param(key, value string) *BeegoHTTPRequest {
	if param, ok := b.params[key]; ok {
		b.params[key] = append(param, value)
	} else {
		b.params[key] = []string{value}
	}
	return b
}

// PostFile adds a post file to the request
func (b *BeegoHTTPRequest) PostFile(formname, filename string) *BeegoHTTPRequest {
	b.files[formname] = filename
	return b
}

// Body adds request raw body.
// Supports string and []byte.
// TODO return error if data is invalid
func (b *BeegoHTTPRequest) Body(data interface{}) *BeegoHTTPRequest {
	switch t := data.(type) {
	case string:
		bf := bytes.NewBufferString(t)
		b.req.Body = io.NopCloser(bf)
		b.req.GetBody = func() (io.ReadCloser, error) {
			return io.NopCloser(bf), nil
		}
		b.req.ContentLength = int64(len(t))
	case []byte:
		bf := bytes.NewBuffer(t)
		b.req.Body = io.NopCloser(bf)
		b.req.GetBody = func() (io.ReadCloser, error) {
			return io.NopCloser(bf), nil
		}
		b.req.ContentLength = int64(len(t))
	default:
		logs.Error("%+v", berror.Errorf(UnsupportedBodyType, "unsupported body data type: %s", t))
	}
	return b
}

// XMLBody adds the request raw body encoded in XML.
func (b *BeegoHTTPRequest) XMLBody(obj interface{}) (*BeegoHTTPRequest, error) {
	if b.req.Body == nil && obj != nil {
		byts, err := xml.Marshal(obj)
		if err != nil {
			return b, berror.Wrap(err, InvalidXMLBody, "obj could not be converted to XML data")
		}
		b.req.Body = io.NopCloser(bytes.NewReader(byts))
		b.req.GetBody = func() (io.ReadCloser, error) {
			return io.NopCloser(bytes.NewReader(byts)), nil
		}
		b.req.ContentLength = int64(len(byts))
		b.req.Header.Set(contentTypeKey, "application/xml")
	}
	return b, nil
}

// YAMLBody adds the request raw body encoded in YAML.
func (b *BeegoHTTPRequest) YAMLBody(obj interface{}) (*BeegoHTTPRequest, error) {
	if b.req.Body == nil && obj != nil {
		byts, err := yaml.Marshal(obj)
		if err != nil {
			return b, berror.Wrap(err, InvalidYAMLBody, "obj could not be converted to YAML data")
		}
		b.req.Body = io.NopCloser(bytes.NewReader(byts))
		b.req.ContentLength = int64(len(byts))
		b.req.Header.Set(contentTypeKey, "application/x+yaml")
	}
	return b, nil
}

// JSONBody adds the request raw body encoded in JSON.
func (b *BeegoHTTPRequest) JSONBody(obj interface{}) (*BeegoHTTPRequest, error) {
	if b.req.Body == nil && obj != nil {
		byts, err := b.JSONMarshal(obj)
		if err != nil {
			return b, berror.Wrap(err, InvalidJSONBody, "obj could not be converted to JSON body")
		}
		b.req.Body = io.NopCloser(bytes.NewReader(byts))
		b.req.ContentLength = int64(len(byts))
		b.req.Header.Set(contentTypeKey, "application/json")
	}
	return b, nil
}

func (b *BeegoHTTPRequest) JSONMarshal(obj interface{}) ([]byte, error) {
	bf := bytes.NewBuffer([]byte{})
	jsonEncoder := json.NewEncoder(bf)
	jsonEncoder.SetEscapeHTML(b.setting.EscapeHTML)
	err := jsonEncoder.Encode(obj)
	if err != nil {
		return nil, err
	}
	return bf.Bytes(), nil
}

func (b *BeegoHTTPRequest) buildURL(paramBody string) {
	// build GET url with query string
	if b.req.Method == "GET" && len(paramBody) > 0 {
		if strings.Contains(b.url, "?") {
			b.url += "&" + paramBody
		} else {
			b.url = b.url + "?" + paramBody
		}
		return
	}

	// build POST/PUT/PATCH url and body
	if (b.req.Method == "POST" || b.req.Method == "PUT" || b.req.Method == "PATCH" || b.req.Method == "DELETE") && b.req.Body == nil {
		// with files
		if len(b.files) > 0 {
			b.handleFiles()
			return
		}

		// with params
		if len(paramBody) > 0 {
			b.Header(contentTypeKey, "application/x-www-form-urlencoded")
			b.Body(paramBody)
		}
	}
}

func (b *BeegoHTTPRequest) handleFiles() {
	pr, pw := io.Pipe()
	bodyWriter := multipart.NewWriter(pw)
	go func() {
		for formname, filename := range b.files {
			b.handleFileToBody(bodyWriter, formname, filename)
		}
		for k, v := range b.params {
			for _, vv := range v {
				_ = bodyWriter.WriteField(k, vv)
			}
		}
		_ = bodyWriter.Close()
		_ = pw.Close()
	}()
	b.Header(contentTypeKey, bodyWriter.FormDataContentType())
	b.req.Body = io.NopCloser(pr)
	b.Header("Transfer-Encoding", "chunked")
}

func (*BeegoHTTPRequest) handleFileToBody(bodyWriter *multipart.Writer, formname string, filename string) {
	fileWriter, err := bodyWriter.CreateFormFile(formname, filename)
	const errFmt = "Httplib: %+v"
	if err != nil {
		logs.Error(errFmt, berror.Wrapf(err, CreateFormFileFailed,
			"could not create form file, formname: %s, filename: %s", formname, filename))
	}
	fh, err := os.Open(filename)
	if err != nil {
		logs.Error(errFmt, berror.Wrapf(err, ReadFileFailed, "could not open this file %s", filename))
	}
	// iocopy
	_, err = io.Copy(fileWriter, fh)
	if err != nil {
		logs.Error(errFmt, berror.Wrapf(err, CopyFileFailed, "could not copy this file %s", filename))
	}
	err = fh.Close()
	if err != nil {
		logs.Error(errFmt, berror.Wrapf(err, CloseFileFailed, "could not close this file %s", filename))
	}
}

func (b *BeegoHTTPRequest) getResponse() (*http.Response, error) {
	if b.resp.StatusCode != 0 {
		return b.resp, nil
	}
	resp, err := b.DoRequest()
	if err != nil {
		return nil, err
	}
	b.resp = resp
	return resp, nil
}

// DoRequest executes client.Do
func (b *BeegoHTTPRequest) DoRequest() (resp *http.Response, err error) {
	root := doRequestFilter
	if len(b.setting.FilterChains) > 0 {
		for i := len(b.setting.FilterChains) - 1; i >= 0; i-- {
			root = b.setting.FilterChains[i](root)
		}
	}
	return root(b.req.Context(), b)
}

// Deprecated: please use NewBeegoRequestWithContext
func (b *BeegoHTTPRequest) DoRequestWithCtx(ctx context.Context) (resp *http.Response, err error) {
	root := doRequestFilter
	if len(b.setting.FilterChains) > 0 {
		for i := len(b.setting.FilterChains) - 1; i >= 0; i-- {
			root = b.setting.FilterChains[i](root)
		}
	}
	return root(ctx, b)
}

func (b *BeegoHTTPRequest) doRequest(_ context.Context) (*http.Response, error) {
	paramBody := b.buildParamBody()

	b.buildURL(paramBody)
	urlParsed, err := url.Parse(b.url)
	if err != nil {
		return nil, berror.Wrapf(err, InvalidUrl, "parse url failed, the url is %s", b.url)
	}

	b.req.URL = urlParsed

	trans := b.buildTrans()

	jar := b.buildCookieJar()

	client := &http.Client{
		Transport: trans,
		Jar:       jar,
	}

	if b.setting.UserAgent != "" && b.req.Header.Get("User-Agent") == "" {
		b.req.Header.Set("User-Agent", b.setting.UserAgent)
	}

	if b.setting.CheckRedirect != nil {
		client.CheckRedirect = b.setting.CheckRedirect
	}

	return b.sendRequest(client)
}

func (b *BeegoHTTPRequest) sendRequest(client *http.Client) (resp *http.Response, err error) {
	// retries default value is 0, it will run once.
	// retries equal to -1, it will run forever until success
	// retries is setted, it will retries fixed times.
	// Sleeps for a 400ms between calls to reduce spam
	for i := 0; b.setting.Retries == -1 || i <= b.setting.Retries; i++ {
		resp, err = client.Do(b.req)
		if err == nil {
			return
		}
		time.Sleep(b.setting.RetryDelay)
	}
	return nil, berror.Wrap(err, SendRequestFailed, "sending request fail")
}

func (b *BeegoHTTPRequest) buildCookieJar() http.CookieJar {
	var jar http.CookieJar
	if b.setting.EnableCookie {
		if defaultCookieJar == nil {
			createDefaultCookie()
		}
		jar = defaultCookieJar
	}
	return jar
}

func (b *BeegoHTTPRequest) buildTrans() http.RoundTripper {
	trans := b.setting.Transport

	if trans == nil {
		// create default transport
		trans = &http.Transport{
			TLSClientConfig:     b.setting.TLSClientConfig,
			Proxy:               b.setting.Proxy,
			DialContext:         TimeoutDialerCtx(b.setting.ConnectTimeout, b.setting.ReadWriteTimeout),
			MaxIdleConnsPerHost: 100,
		}
	} else if t, ok := trans.(*http.Transport); ok {
		// if b.transport is *http.Transport then set the settings.
		if t.TLSClientConfig == nil {
			t.TLSClientConfig = b.setting.TLSClientConfig
		}
		if t.Proxy == nil {
			t.Proxy = b.setting.Proxy
		}
		if t.DialContext == nil {
			t.DialContext = TimeoutDialerCtx(b.setting.ConnectTimeout, b.setting.ReadWriteTimeout)
		}
	}
	return trans
}

func (b *BeegoHTTPRequest) buildParamBody() string {
	var paramBody string
	if len(b.params) > 0 {
		var buf bytes.Buffer
		for k, v := range b.params {
			for _, vv := range v {
				buf.WriteString(url.QueryEscape(k))
				buf.WriteByte('=')
				buf.WriteString(url.QueryEscape(vv))
				buf.WriteByte('&')
			}
		}
		paramBody = buf.String()
		paramBody = paramBody[0 : len(paramBody)-1]
	}
	return paramBody
}

// String returns the body string in response.
// Calls Response inner.
func (b *BeegoHTTPRequest) String() (string, error) {
	data, err := b.Bytes()
	if err != nil {
		return "", err
	}

	return string(data), nil
}

// Bytes returns the body []byte in response.
// Calls Response inner.
func (b *BeegoHTTPRequest) Bytes() ([]byte, error) {
	if b.body != nil {
		return b.body, nil
	}
	resp, err := b.getResponse()
	if err != nil {
		return nil, err
	}
	if resp.Body == nil {
		return nil, nil
	}
	defer resp.Body.Close()
	if b.setting.Gzip && resp.Header.Get("Content-Encoding") == "gzip" {
		reader, err := gzip.NewReader(resp.Body)
		if err != nil {
			return nil, berror.Wrap(err, ReadGzipBodyFailed, "building gzip reader failed")
		}
		b.body, err = io.ReadAll(reader)
		return b.body, berror.Wrap(err, ReadGzipBodyFailed, "reading gzip data failed")
	}
	b.body, err = io.ReadAll(resp.Body)
	return b.body, err
}

// ToFile saves the body data in response to one file.
// Calls Response inner.
func (b *BeegoHTTPRequest) ToFile(filename string) error {
	resp, err := b.getResponse()
	if err != nil {
		return err
	}
	if resp.Body == nil {
		return nil
	}
	defer resp.Body.Close()
	err = pathExistAndMkdir(filename)
	if err != nil {
		return err
	}
	f, err := os.Create(filename)
	if err != nil {
		return err
	}
	defer f.Close()
	_, err = io.Copy(f, resp.Body)
	return err
}

// Check if the file directory exists. If it doesn't then it's created
func pathExistAndMkdir(filename string) (err error) {
	filename = path.Dir(filename)
	_, err = os.Stat(filename)
	if err == nil {
		return nil
	}
	if os.IsNotExist(err) {
		err = os.MkdirAll(filename, os.ModePerm)
		if err == nil {
			return nil
		}
	}
	return berror.Wrapf(err, CreateFileIfNotExistFailed, "try to create(if not exist) failed: %s", filename)
}

// ToJSON returns the map that marshals from the body bytes as json in response.
// Calls Response inner.
func (b *BeegoHTTPRequest) ToJSON(v interface{}) error {
	data, err := b.Bytes()
	if err != nil {
		return err
	}
	return berror.Wrap(json.Unmarshal(data, v),
		UnmarshalJSONResponseToObjectFailed, "unmarshal json body to object failed.")
}

// ToXML returns the map that marshals from the body bytes as xml in response .
// Calls Response inner.
func (b *BeegoHTTPRequest) ToXML(v interface{}) error {
	data, err := b.Bytes()
	if err != nil {
		return err
	}
	return berror.Wrap(xml.Unmarshal(data, v),
		UnmarshalXMLResponseToObjectFailed, "unmarshal xml body to object failed.")
}

// ToYAML returns the map that marshals from the body bytes as yaml in response .
// Calls Response inner.
func (b *BeegoHTTPRequest) ToYAML(v interface{}) error {
	data, err := b.Bytes()
	if err != nil {
		return err
	}
	return berror.Wrap(yaml.Unmarshal(data, v),
		UnmarshalYAMLResponseToObjectFailed, "unmarshal yaml body to object failed.")
}

// ToValue attempts to resolve the response body to value using an existing method.
// Calls Response inner.
// If response header contain Content-Type, func will call ToJSON\ToXML\ToYAML.
// Else it will try to parse body as json\yaml\xml, If all attempts fail, an error will be returned
func (b *BeegoHTTPRequest) ToValue(value interface{}) error {
	if value == nil {
		return nil
	}

	contentType := strings.Split(b.resp.Header.Get(contentTypeKey), ";")[0]
	// try to parse it as content type
	switch contentType {
	case "application/json":
		return b.ToJSON(value)
	case "text/xml", "application/xml":
		return b.ToXML(value)
	case "text/yaml", "application/x-yaml", "application/x+yaml":
		return b.ToYAML(value)
	}

	// try to parse it anyway
	if err := b.ToJSON(value); err == nil {
		return nil
	}
	if err := b.ToYAML(value); err == nil {
		return nil
	}
	if err := b.ToXML(value); err == nil {
		return nil
	}

	return berror.Error(UnmarshalResponseToObjectFailed, "unmarshal body to object failed.")
}

// Response executes request client gets response manually.
func (b *BeegoHTTPRequest) Response() (*http.Response, error) {
	return b.getResponse()
}

// TimeoutDialer returns functions of connection dialer with timeout settings for http.Transport Dial field.
// Deprecated
// we will move this at the end of 2021
// please use TimeoutDialerCtx
func TimeoutDialer(cTimeout time.Duration, rwTimeout time.Duration) func(net, addr string) (c net.Conn, err error) {
	return func(netw, addr string) (net.Conn, error) {
		return TimeoutDialerCtx(cTimeout, rwTimeout)(context.Background(), netw, addr)
	}
}

func TimeoutDialerCtx(cTimeout time.Duration,
	rwTimeout time.Duration) func(ctx context.Context, net, addr string) (c net.Conn, err error) {
	return func(ctx context.Context, netw, addr string) (net.Conn, error) {
		conn, err := net.DialTimeout(netw, addr, cTimeout)
		if err != nil {
			return nil, err
		}
		err = conn.SetDeadline(time.Now().Add(rwTimeout))
		return conn, err
	}
}<|MERGE_RESOLUTION|>--- conflicted
+++ resolved
@@ -27,10 +27,6 @@
 //		t.Fatal(err)
 //	}
 //	fmt.Println(str)
-<<<<<<< HEAD
-//
-=======
->>>>>>> bd01665c
 package httplib
 
 import (
