// Copyright 2014 beego Author. All Rights Reserved.
//
// Licensed under the Apache License, Version 2.0 (the "License");
// you may not use this file except in compliance with the License.
// You may obtain a copy of the License at
//
//      http://www.apache.org/licenses/LICENSE-2.0
//
// Unless required by applicable law or agreed to in writing, software
// distributed under the License is distributed on an "AS IS" BASIS,
// WITHOUT WARRANTIES OR CONDITIONS OF ANY KIND, either express or implied.
// See the License for the specific language governing permissions and
// limitations under the License.

package orm

import (
	"context"
	"database/sql"
	"errors"
	"fmt"
	"reflect"
	"strings"
	"time"

	"github.com/beego/beego/v2/client/orm/hints"
)

const (
	formatTime     = "15:04:05"
	formatDate     = "2006-01-02"
	formatDateTime = "2006-01-02 15:04:05"
)

var (
	// ErrMissPK missing pk error
	ErrMissPK = errors.New("missed pk value")
)

var (
	operators = map[string]bool{
		"exact":       true,
		"iexact":      true,
		"strictexact": true,
		"contains":    true,
		"icontains":   true,
		// "regex":       true,
		// "iregex":      true,
		"gt":          true,
		"gte":         true,
		"lt":          true,
		"lte":         true,
		"eq":          true,
		"nq":          true,
		"ne":          true,
		"startswith":  true,
		"endswith":    true,
		"istartswith": true,
		"iendswith":   true,
		"in":          true,
		"between":     true,
		// "year":        true,
		// "month":       true,
		// "day":         true,
		// "week_day":    true,
		"isnull": true,
		// "search":      true,
	}
)

// an instance of dbBaser interface/
type dbBase struct {
	ins dbBaser
}

// check dbBase implements dbBaser interface.
var _ dbBaser = new(dbBase)

// get struct columns values as interface slice.
func (d *dbBase) collectValues(mi *modelInfo, ind reflect.Value, cols []string, skipAuto bool, insert bool, names *[]string, tz *time.Location) (values []interface{}, autoFields []string, err error) {
	if names == nil {
		ns := make([]string, 0, len(cols))
		names = &ns
	}
	values = make([]interface{}, 0, len(cols))

	for _, column := range cols {
		var fi *fieldInfo
		if fi, _ = mi.fields.GetByAny(column); fi != nil {
			column = fi.column
		} else {
			panic(fmt.Errorf("wrong db field/column name `%s` for model `%s`", column, mi.fullName))
		}
		if !fi.dbcol || fi.auto && skipAuto {
			continue
		}
		value, err := d.collectFieldValue(mi, fi, ind, insert, tz)
		if err != nil {
			return nil, nil, err
		}

		// ignore empty value auto field
		if insert && fi.auto {
			if fi.fieldType&IsPositiveIntegerField > 0 {
				if vu, ok := value.(uint64); !ok || vu == 0 {
					continue
				}
			} else {
				if vu, ok := value.(int64); !ok || vu == 0 {
					continue
				}
			}
			autoFields = append(autoFields, fi.column)
		}

		*names, values = append(*names, column), append(values, value)
	}

	return
}

// get one field value in struct column as interface.
func (d *dbBase) collectFieldValue(mi *modelInfo, fi *fieldInfo, ind reflect.Value, insert bool, tz *time.Location) (interface{}, error) {
	var value interface{}
	if fi.pk {
		_, value, _ = getExistPk(mi, ind)
	} else {
		field := ind.FieldByIndex(fi.fieldIndex)
		if fi.isFielder {
			f := field.Addr().Interface().(Fielder)
			value = f.RawValue()
		} else {
			switch fi.fieldType {
			case TypeBooleanField:
				if nb, ok := field.Interface().(sql.NullBool); ok {
					value = nil
					if nb.Valid {
						value = nb.Bool
					}
				} else if field.Kind() == reflect.Ptr {
					if field.IsNil() {
						value = nil
					} else {
						value = field.Elem().Bool()
					}
				} else {
					value = field.Bool()
				}
			case TypeVarCharField, TypeCharField, TypeTextField, TypeJSONField, TypeJsonbField:
				if ns, ok := field.Interface().(sql.NullString); ok {
					value = nil
					if ns.Valid {
						value = ns.String
					}
				} else if field.Kind() == reflect.Ptr {
					if field.IsNil() {
						value = nil
					} else {
						value = field.Elem().String()
					}
				} else {
					value = field.String()
				}
			case TypeFloatField, TypeDecimalField:
				if nf, ok := field.Interface().(sql.NullFloat64); ok {
					value = nil
					if nf.Valid {
						value = nf.Float64
					}
				} else if field.Kind() == reflect.Ptr {
					if field.IsNil() {
						value = nil
					} else {
						value = field.Elem().Float()
					}
				} else {
					vu := field.Interface()
					if _, ok := vu.(float32); ok {
						value, _ = StrTo(ToStr(vu)).Float64()
					} else {
						value = field.Float()
					}
				}
			case TypeTimeField, TypeDateField, TypeDateTimeField:
				value = field.Interface()
				if t, ok := value.(time.Time); ok {
					d.ins.TimeToDB(&t, tz)
					if t.IsZero() {
						value = nil
					} else {
						value = t
					}
				}
			default:
				switch {
				case fi.fieldType&IsPositiveIntegerField > 0:
					if field.Kind() == reflect.Ptr {
						if field.IsNil() {
							value = nil
						} else {
							value = field.Elem().Uint()
						}
					} else {
						value = field.Uint()
					}
				case fi.fieldType&IsIntegerField > 0:
					if ni, ok := field.Interface().(sql.NullInt64); ok {
						value = nil
						if ni.Valid {
							value = ni.Int64
						}
					} else if field.Kind() == reflect.Ptr {
						if field.IsNil() {
							value = nil
						} else {
							value = field.Elem().Int()
						}
					} else {
						value = field.Int()
					}
				case fi.fieldType&IsRelField > 0:
					if field.IsNil() {
						value = nil
					} else {
						if _, vu, ok := getExistPk(fi.relModelInfo, reflect.Indirect(field)); ok {
							value = vu
						} else {
							value = nil
						}
					}
					if !fi.null && value == nil {
						return nil, fmt.Errorf("field `%s` cannot be NULL", fi.fullName)
					}
				}
			}
		}
		switch fi.fieldType {
		case TypeTimeField, TypeDateField, TypeDateTimeField:
			if fi.autoNow || fi.autoNowAdd && insert {
				if insert {
					if t, ok := value.(time.Time); ok && !t.IsZero() {
						break
					}
				}
				tnow := time.Now()
				d.ins.TimeToDB(&tnow, tz)
				value = tnow
				if fi.isFielder {
					f := field.Addr().Interface().(Fielder)
					f.SetRaw(tnow.In(DefaultTimeLoc))
				} else if field.Kind() == reflect.Ptr {
					v := tnow.In(DefaultTimeLoc)
					field.Set(reflect.ValueOf(&v))
				} else {
					field.Set(reflect.ValueOf(tnow.In(DefaultTimeLoc)))
				}
			}
		case TypeJSONField, TypeJsonbField:
			if s, ok := value.(string); (ok && len(s) == 0) || value == nil {
				if fi.colDefault && fi.initial.Exist() {
					value = fi.initial.String()
				} else {
					value = nil
				}
			}
		}
	}
	return value, nil
}

// create insert sql preparation statement object.
func (d *dbBase) PrepareInsert(ctx context.Context, q dbQuerier, mi *modelInfo) (stmtQuerier, string, error) {
	Q := d.ins.TableQuote()

	dbcols := make([]string, 0, len(mi.fields.dbcols))
	marks := make([]string, 0, len(mi.fields.dbcols))
	for _, fi := range mi.fields.fieldsDB {
		if !fi.auto {
			dbcols = append(dbcols, fi.column)
			marks = append(marks, "?")
		}
	}
	qmarks := strings.Join(marks, ", ")
	sep := fmt.Sprintf("%s, %s", Q, Q)
	columns := strings.Join(dbcols, sep)

	query := fmt.Sprintf("INSERT INTO %s%s%s (%s%s%s) VALUES (%s)", Q, mi.table, Q, Q, columns, Q, qmarks)

	d.ins.ReplaceMarks(&query)

	d.ins.HasReturningID(mi, &query)

	stmt, err := q.PrepareContext(ctx, query)
	return stmt, query, err
}

// insert struct with prepared statement and given struct reflect value.
func (d *dbBase) InsertStmt(ctx context.Context, stmt stmtQuerier, mi *modelInfo, ind reflect.Value, tz *time.Location) (int64, error) {
	values, _, err := d.collectValues(mi, ind, mi.fields.dbcols, true, true, nil, tz)
	if err != nil {
		return 0, err
	}

	if d.ins.HasReturningID(mi, nil) {
		row := stmt.QueryRow(values...)
		var id int64
		err := row.Scan(&id)
		return id, err
	}
	res, err := stmt.ExecContext(ctx, values...)
	if err == nil {
		return res.LastInsertId()
	}
	return 0, err
}

// query sql ,read records and persist in dbBaser.
func (d *dbBase) Read(ctx context.Context, q dbQuerier, mi *modelInfo, ind reflect.Value, tz *time.Location, cols []string, isForUpdate bool) error {
	var whereCols []string
	var args []interface{}

	// if specify cols length > 0, then use it for where condition.
	if len(cols) > 0 {
		var err error
		whereCols = make([]string, 0, len(cols))
		args, _, err = d.collectValues(mi, ind, cols, false, false, &whereCols, tz)
		if err != nil {
			return err
		}
	} else {
		// default use pk value as where condtion.
		pkColumn, pkValue, ok := getExistPk(mi, ind)
		if !ok {
			return ErrMissPK
		}
		whereCols = []string{pkColumn}
		args = append(args, pkValue)
	}

	Q := d.ins.TableQuote()

	sep := fmt.Sprintf("%s, %s", Q, Q)
	sels := strings.Join(mi.fields.dbcols, sep)
	colsNum := len(mi.fields.dbcols)

	sep = fmt.Sprintf("%s = ? AND %s", Q, Q)
	wheres := strings.Join(whereCols, sep)

	forUpdate := ""
	if isForUpdate {
		forUpdate = "FOR UPDATE"
	}

	query := fmt.Sprintf("SELECT %s%s%s FROM %s%s%s WHERE %s%s%s = ? %s", Q, sels, Q, Q, mi.table, Q, Q, wheres, Q, forUpdate)

	refs := make([]interface{}, colsNum)
	for i := range refs {
		var ref interface{}
		refs[i] = &ref
	}

	d.ins.ReplaceMarks(&query)

	row := q.QueryRowContext(ctx, query, args...)
	if err := row.Scan(refs...); err != nil {
		if err == sql.ErrNoRows {
			return ErrNoRows
		}
		return err
	}
	elm := reflect.New(mi.addrField.Elem().Type())
	mind := reflect.Indirect(elm)
	d.setColsValues(mi, &mind, mi.fields.dbcols, refs, tz)
	ind.Set(mind)
	return nil
}

// execute insert sql dbQuerier with given struct reflect.Value.
func (d *dbBase) Insert(ctx context.Context, q dbQuerier, mi *modelInfo, ind reflect.Value, tz *time.Location) (int64, error) {
	names := make([]string, 0, len(mi.fields.dbcols))
	values, autoFields, err := d.collectValues(mi, ind, mi.fields.dbcols, false, true, &names, tz)
	if err != nil {
		return 0, err
	}

	id, err := d.InsertValue(ctx, q, mi, false, names, values)
	if err != nil {
		return 0, err
	}

	if len(autoFields) > 0 {
		err = d.ins.setval(ctx, q, mi, autoFields)
	}
	return id, err
}

// multi-insert sql with given slice struct reflect.Value.
func (d *dbBase) InsertMulti(ctx context.Context, q dbQuerier, mi *modelInfo, sind reflect.Value, bulk int, tz *time.Location) (int64, error) {
	var (
		cnt    int64
		nums   int
		values []interface{}
		names  []string
	)

	// typ := reflect.Indirect(mi.addrField).Type()

	length, autoFields := sind.Len(), make([]string, 0, 1)

	for i := 1; i <= length; i++ {

		ind := reflect.Indirect(sind.Index(i - 1))

		// Is this needed ?
		// if !ind.Type().AssignableTo(typ) {
		// 	return cnt, ErrArgs
		// }

		if i == 1 {
			var (
				vus []interface{}
				err error
			)
			vus, autoFields, err = d.collectValues(mi, ind, mi.fields.dbcols, false, true, &names, tz)
			if err != nil {
				return cnt, err
			}
			values = make([]interface{}, bulk*len(vus))
			nums += copy(values, vus)
		} else {
			vus, _, err := d.collectValues(mi, ind, mi.fields.dbcols, false, true, nil, tz)
			if err != nil {
				return cnt, err
			}

			if len(vus) != len(names) {
				return cnt, ErrArgs
			}

			nums += copy(values[nums:], vus)
		}

		if i > 1 && i%bulk == 0 || length == i {
			num, err := d.InsertValue(ctx, q, mi, true, names, values[:nums])
			if err != nil {
				return cnt, err
			}
			cnt += num
			nums = 0
		}
	}

	var err error
	if len(autoFields) > 0 {
		err = d.ins.setval(ctx, q, mi, autoFields)
	}

	return cnt, err
}

// execute insert sql with given struct and given values.
// insert the given values, not the field values in struct.
func (d *dbBase) InsertValue(ctx context.Context, q dbQuerier, mi *modelInfo, isMulti bool, names []string, values []interface{}) (int64, error) {
	Q := d.ins.TableQuote()

	marks := make([]string, len(names))
	for i := range marks {
		marks[i] = "?"
	}

	sep := fmt.Sprintf("%s, %s", Q, Q)
	qmarks := strings.Join(marks, ", ")
	columns := strings.Join(names, sep)

	multi := len(values) / len(names)

	if isMulti && multi > 1 {
		qmarks = strings.Repeat(qmarks+"), (", multi-1) + qmarks
	}

	query := fmt.Sprintf("INSERT INTO %s%s%s (%s%s%s) VALUES (%s)", Q, mi.table, Q, Q, columns, Q, qmarks)

	d.ins.ReplaceMarks(&query)

	if isMulti || !d.ins.HasReturningID(mi, &query) {
		res, err := q.ExecContext(ctx, query, values...)
		if err == nil {
			if isMulti {
				return res.RowsAffected()
			}

			lastInsertId, err := res.LastInsertId()
			if err != nil {
				DebugLog.Println(ErrLastInsertIdUnavailable, ':', err)
				return lastInsertId, ErrLastInsertIdUnavailable
			} else {
				return lastInsertId, nil
			}
		}
		return 0, err
	}
	row := q.QueryRowContext(ctx, query, values...)
	var id int64
	err := row.Scan(&id)
	return id, err
}

// InsertOrUpdate a row
// If your primary key or unique column conflict will update
// If no will insert
func (d *dbBase) InsertOrUpdate(ctx context.Context, q dbQuerier, mi *modelInfo, ind reflect.Value, a *alias, args ...string) (int64, error) {
	args0 := ""
	iouStr := ""
	argsMap := map[string]string{}
	switch a.Driver {
	case DRMySQL:
		iouStr = "ON DUPLICATE KEY UPDATE"
	case DRPostgres:
		if len(args) == 0 {
			return 0, fmt.Errorf("`%s` use InsertOrUpdate must have a conflict column", a.DriverName)
		}
		args0 = strings.ToLower(args[0])
		iouStr = fmt.Sprintf("ON CONFLICT (%s) DO UPDATE SET", args0)
	default:
		return 0, fmt.Errorf("`%s` nonsupport InsertOrUpdate in beego", a.DriverName)
	}

	// Get on the key-value pairs
	for _, v := range args {
		kv := strings.Split(v, "=")
		if len(kv) == 2 {
			argsMap[strings.ToLower(kv[0])] = kv[1]
		}
	}

	isMulti := false
	names := make([]string, 0, len(mi.fields.dbcols)-1)
	Q := d.ins.TableQuote()
	values, _, err := d.collectValues(mi, ind, mi.fields.dbcols, true, true, &names, a.TZ)

	if err != nil {
		return 0, err
	}

	marks := make([]string, len(names))
	updateValues := make([]interface{}, 0)
	updates := make([]string, len(names))
	var conflitValue interface{}
	for i, v := range names {
		// identifier in database may not be case-sensitive, so quote it
		v = fmt.Sprintf("%s%s%s", Q, v, Q)
		marks[i] = "?"
		valueStr := argsMap[strings.ToLower(v)]
		if v == args0 {
			conflitValue = values[i]
		}
		if valueStr != "" {
			switch a.Driver {
			case DRMySQL:
				updates[i] = v + "=" + valueStr
			case DRPostgres:
				if conflitValue != nil {
					// postgres ON CONFLICT DO UPDATE SET can`t use colu=colu+values
					updates[i] = fmt.Sprintf("%s=(select %s from %s where %s = ? )", v, valueStr, mi.table, args0)
					updateValues = append(updateValues, conflitValue)
				} else {
					return 0, fmt.Errorf("`%s` must be in front of `%s` in your struct", args0, v)
				}
			}
		} else {
			updates[i] = v + "=?"
			updateValues = append(updateValues, values[i])
		}
	}

	values = append(values, updateValues...)

	sep := fmt.Sprintf("%s, %s", Q, Q)
	qmarks := strings.Join(marks, ", ")
	qupdates := strings.Join(updates, ", ")
	columns := strings.Join(names, sep)

	multi := len(values) / len(names)

	if isMulti {
		qmarks = strings.Repeat(qmarks+"), (", multi-1) + qmarks
	}
	// conflitValue maybe is a int,can`t use fmt.Sprintf
	query := fmt.Sprintf("INSERT INTO %s%s%s (%s%s%s) VALUES (%s) %s "+qupdates, Q, mi.table, Q, Q, columns, Q, qmarks, iouStr)

	d.ins.ReplaceMarks(&query)

	if isMulti || !d.ins.HasReturningID(mi, &query) {
		res, err := q.ExecContext(ctx, query, values...)
		if err == nil {
			if isMulti {
				return res.RowsAffected()
			}

			lastInsertId, err := res.LastInsertId()
			if err != nil {
				DebugLog.Println(ErrLastInsertIdUnavailable, ':', err)
				return lastInsertId, ErrLastInsertIdUnavailable
			} else {
				return lastInsertId, nil
			}
		}
		return 0, err
	}

	row := q.QueryRowContext(ctx, query, values...)
	var id int64
	err = row.Scan(&id)
	if err != nil && err.Error() == `pq: syntax error at or near "ON"` {
		err = fmt.Errorf("postgres version must 9.5 or higher")
	}
	return id, err
}

// execute update sql dbQuerier with given struct reflect.Value.
func (d *dbBase) Update(ctx context.Context, q dbQuerier, mi *modelInfo, ind reflect.Value, tz *time.Location, cols []string) (int64, error) {
	pkName, pkValue, ok := getExistPk(mi, ind)
	if !ok {
		return 0, ErrMissPK
	}

	var setNames []string

	// if specify cols length is zero, then commit all columns.
	if len(cols) == 0 {
		cols = mi.fields.dbcols
		setNames = make([]string, 0, len(mi.fields.dbcols)-1)
	} else {
		setNames = make([]string, 0, len(cols))
	}

	setValues, _, err := d.collectValues(mi, ind, cols, true, false, &setNames, tz)
	if err != nil {
		return 0, err
	}

	var findAutoNowAdd, findAutoNow bool
	var index int
	for i, col := range setNames {
		if mi.fields.GetByColumn(col).autoNowAdd {
			index = i
			findAutoNowAdd = true
		}
		if mi.fields.GetByColumn(col).autoNow {
			findAutoNow = true
		}
	}
	if findAutoNowAdd {
		setNames = append(setNames[0:index], setNames[index+1:]...)
		setValues = append(setValues[0:index], setValues[index+1:]...)
	}

	if !findAutoNow {
		for col, info := range mi.fields.columns {
			if info.autoNow {
				setNames = append(setNames, col)
				setValues = append(setValues, time.Now())
			}
		}
	}

	setValues = append(setValues, pkValue)

	Q := d.ins.TableQuote()

	sep := fmt.Sprintf("%s = ?, %s", Q, Q)
	setColumns := strings.Join(setNames, sep)

	query := fmt.Sprintf("UPDATE %s%s%s SET %s%s%s = ? WHERE %s%s%s = ?", Q, mi.table, Q, Q, setColumns, Q, Q, pkName, Q)

	d.ins.ReplaceMarks(&query)

	res, err := q.ExecContext(ctx, query, setValues...)
	if err == nil {
		return res.RowsAffected()
	}
	return 0, err
}

// execute delete sql dbQuerier with given struct reflect.Value.
// delete index is pk.
func (d *dbBase) Delete(ctx context.Context, q dbQuerier, mi *modelInfo, ind reflect.Value, tz *time.Location, cols []string) (int64, error) {
	var whereCols []string
	var args []interface{}
	// if specify cols length > 0, then use it for where condition.
	if len(cols) > 0 {
		var err error
		whereCols = make([]string, 0, len(cols))
		args, _, err = d.collectValues(mi, ind, cols, false, false, &whereCols, tz)
		if err != nil {
			return 0, err
		}
	} else {
		// default use pk value as where condtion.
		pkColumn, pkValue, ok := getExistPk(mi, ind)
		if !ok {
			return 0, ErrMissPK
		}
		whereCols = []string{pkColumn}
		args = append(args, pkValue)
	}

	Q := d.ins.TableQuote()

	sep := fmt.Sprintf("%s = ? AND %s", Q, Q)
	wheres := strings.Join(whereCols, sep)

	query := fmt.Sprintf("DELETE FROM %s%s%s WHERE %s%s%s = ?", Q, mi.table, Q, Q, wheres, Q)

	d.ins.ReplaceMarks(&query)
	res, err := q.ExecContext(ctx, query, args...)
	if err == nil {
		num, err := res.RowsAffected()
		if err != nil {
			return 0, err
		}
		if num > 0 {
			if mi.fields.pk.auto {
				if mi.fields.pk.fieldType&IsPositiveIntegerField > 0 {
					ind.FieldByIndex(mi.fields.pk.fieldIndex).SetUint(0)
				} else {
					ind.FieldByIndex(mi.fields.pk.fieldIndex).SetInt(0)
				}
			}
			err := d.deleteRels(ctx, q, mi, args, tz)
			if err != nil {
				return num, err
			}
		}
		return num, err
	}
	return 0, err
}

// update table-related record by querySet.
// need querySet not struct reflect.Value to update related records.
func (d *dbBase) UpdateBatch(ctx context.Context, q dbQuerier, qs *querySet, mi *modelInfo, cond *Condition, params Params, tz *time.Location) (int64, error) {
	columns := make([]string, 0, len(params))
	values := make([]interface{}, 0, len(params))
	for col, val := range params {
		if fi, ok := mi.fields.GetByAny(col); !ok || !fi.dbcol {
			panic(fmt.Errorf("wrong field/column name `%s`", col))
		} else {
			columns = append(columns, fi.column)
			values = append(values, val)
		}
	}

	if len(columns) == 0 {
		panic(fmt.Errorf("update params cannot empty"))
	}

	tables := newDbTables(mi, d.ins)
	var specifyIndexes string
	if qs != nil {
		tables.parseRelated(qs.related, qs.relDepth)
		specifyIndexes = tables.getIndexSql(mi.table, qs.useIndex, qs.indexes)
	}

	where, args := tables.getCondSQL(cond, false, tz)

	values = append(values, args...)

	join := tables.getJoinSQL()

	var query, T string

	Q := d.ins.TableQuote()

	if d.ins.SupportUpdateJoin() {
		T = "T0."
	}

	cols := make([]string, 0, len(columns))

	for i, v := range columns {
		col := fmt.Sprintf("%s%s%s%s", T, Q, v, Q)
		if c, ok := values[i].(colValue); ok {
			switch c.opt {
			case ColAdd:
				cols = append(cols, col+" = "+col+" + ?")
			case ColMinus:
				cols = append(cols, col+" = "+col+" - ?")
			case ColMultiply:
				cols = append(cols, col+" = "+col+" * ?")
			case ColExcept:
				cols = append(cols, col+" = "+col+" / ?")
			case ColBitAnd:
				cols = append(cols, col+" = "+col+" & ?")
			case ColBitRShift:
				cols = append(cols, col+" = "+col+" >> ?")
			case ColBitLShift:
				cols = append(cols, col+" = "+col+" << ?")
			case ColBitXOR:
				cols = append(cols, col+" = "+col+" ^ ?")
			case ColBitOr:
				cols = append(cols, col+" = "+col+" | ?")
			}
			values[i] = c.value
		} else {
			cols = append(cols, col+" = ?")
		}
	}

	sets := strings.Join(cols, ", ") + " "

	if d.ins.SupportUpdateJoin() {
		query = fmt.Sprintf("UPDATE %s%s%s T0 %s%sSET %s%s", Q, mi.table, Q, specifyIndexes, join, sets, where)
	} else {
		supQuery := fmt.Sprintf("SELECT T0.%s%s%s FROM %s%s%s T0 %s%s%s",
			Q, mi.fields.pk.column, Q,
			Q, mi.table, Q,
			specifyIndexes, join, where)
		query = fmt.Sprintf("UPDATE %s%s%s SET %sWHERE %s%s%s IN ( %s )", Q, mi.table, Q, sets, Q, mi.fields.pk.column, Q, supQuery)
	}

	d.ins.ReplaceMarks(&query)
	res, err := q.ExecContext(ctx, query, values...)
	if err == nil {
		return res.RowsAffected()
	}
	return 0, err
}

// delete related records.
// do UpdateBanch or DeleteBanch by condition of tables' relationship.
func (d *dbBase) deleteRels(ctx context.Context, q dbQuerier, mi *modelInfo, args []interface{}, tz *time.Location) error {
	for _, fi := range mi.fields.fieldsReverse {
		fi = fi.reverseFieldInfo
		switch fi.onDelete {
		case odCascade:
			cond := NewCondition().And(fmt.Sprintf("%s__in", fi.name), args...)
			_, err := d.DeleteBatch(ctx, q, nil, fi.mi, cond, tz)
			if err != nil {
				return err
			}
		case odSetDefault, odSetNULL:
			cond := NewCondition().And(fmt.Sprintf("%s__in", fi.name), args...)
			params := Params{fi.column: nil}
			if fi.onDelete == odSetDefault {
				params[fi.column] = fi.initial.String()
			}
			_, err := d.UpdateBatch(ctx, q, nil, fi.mi, cond, params, tz)
			if err != nil {
				return err
			}
		case odDoNothing:
		}
	}
	return nil
}

// delete table-related records.
func (d *dbBase) DeleteBatch(ctx context.Context, q dbQuerier, qs *querySet, mi *modelInfo, cond *Condition, tz *time.Location) (int64, error) {
	tables := newDbTables(mi, d.ins)
	tables.skipEnd = true

	var specifyIndexes string
	if qs != nil {
		tables.parseRelated(qs.related, qs.relDepth)
		specifyIndexes = tables.getIndexSql(mi.table, qs.useIndex, qs.indexes)
	}

	if cond == nil || cond.IsEmpty() {
		panic(fmt.Errorf("delete operation cannot execute without condition"))
	}

	Q := d.ins.TableQuote()

	where, args0 := tables.getCondSQL(cond, false, tz)
	join := tables.getJoinSQL()

	cols := fmt.Sprintf("T0.%s%s%s", Q, mi.fields.pk.column, Q)
	query := fmt.Sprintf("SELECT %s FROM %s%s%s T0 %s%s%s", cols, Q, mi.table, Q, specifyIndexes, join, where)

	d.ins.ReplaceMarks(&query)

	var rs *sql.Rows
<<<<<<< HEAD
	r, err := q.Query(query, args0...)
=======
	r, err := q.QueryContext(ctx, query, args...)
>>>>>>> 326fc5dd
	if err != nil {
		return 0, err
	}
	rs = r
	defer rs.Close()

	var ref interface{}
	args := make([]interface{}, 0)
	cnt := 0
	for rs.Next() {
		if err := rs.Scan(&ref); err != nil {
			return 0, err
		}
		pkValue, err := d.convertValueFromDB(mi.fields.pk, reflect.ValueOf(ref).Interface(), tz)
		if err != nil {
			return 0, err
		}
		args = append(args, pkValue)
		cnt++
	}

	if cnt == 0 {
		return 0, nil
	}

	marks := make([]string, len(args))
	for i := range marks {
		marks[i] = "?"
	}

<<<<<<< HEAD
	var res sql.Result
	if join == "" {
		where = strings.Replace(where, "T0.", "", -1)
		query = fmt.Sprintf("DELETE FROM %s%s%s %s", Q, mi.table, Q, where)
		d.ins.ReplaceMarks(&query)

		if qs != nil && qs.forContext {
			res, err = q.ExecContext(qs.ctx, query, args0...)
		} else {
			res, err = q.Exec(query, args0...)
		}
	} else {
		sqlIn := fmt.Sprintf("IN (%s)", strings.Join(marks, ", "))
		query = fmt.Sprintf("DELETE FROM %s%s%s WHERE %s%s%s %s", Q, mi.table, Q, Q, mi.fields.pk.column, Q, sqlIn)

		if qs != nil && qs.forContext {
			res, err = q.ExecContext(qs.ctx, query, args...)
		} else {
			res, err = q.Exec(query, args...)
		}
	}

=======
	d.ins.ReplaceMarks(&query)
	res, err := q.ExecContext(ctx, query, args...)
>>>>>>> 326fc5dd
	if err == nil {
		num, err := res.RowsAffected()
		if err != nil {
			return 0, err
		}
		if num > 0 {
			err := d.deleteRels(ctx, q, mi, args, tz)
			if err != nil {
				return num, err
			}
		}
		return num, nil
	}
	return 0, err
}

// read related records.
func (d *dbBase) ReadBatch(ctx context.Context, q dbQuerier, qs *querySet, mi *modelInfo, cond *Condition, container interface{}, tz *time.Location, cols []string) (int64, error) {

	val := reflect.ValueOf(container)
	ind := reflect.Indirect(val)

	unregister := true
	one := true
	isPtr := true
	name := ""

	if val.Kind() == reflect.Ptr {
		fn := ""
		if ind.Kind() == reflect.Slice {
			one = false
			typ := ind.Type().Elem()
			switch typ.Kind() {
			case reflect.Ptr:
				fn = getFullName(typ.Elem())
			case reflect.Struct:
				isPtr = false
				fn = getFullName(typ)
				name = getTableName(reflect.New(typ))
			}
		} else {
			fn = getFullName(ind.Type())
			name = getTableName(ind)
		}
		unregister = fn != mi.fullName
	}

	if unregister {
		RegisterModel(container)
	}

	rlimit := qs.limit
	offset := qs.offset

	Q := d.ins.TableQuote()

	var tCols []string
	if len(cols) > 0 {
		hasRel := len(qs.related) > 0 || qs.relDepth > 0
		tCols = make([]string, 0, len(cols))
		var maps map[string]bool
		if hasRel {
			maps = make(map[string]bool)
		}
		for _, col := range cols {
			if fi, ok := mi.fields.GetByAny(col); ok {
				tCols = append(tCols, fi.column)
				if hasRel {
					maps[fi.column] = true
				}
			} else {
				return 0, fmt.Errorf("wrong field/column name `%s`", col)
			}
		}
		if hasRel {
			for _, fi := range mi.fields.fieldsDB {
				if fi.fieldType&IsRelField > 0 {
					if !maps[fi.column] {
						tCols = append(tCols, fi.column)
					}
				}
			}
		}
	} else {
		tCols = mi.fields.dbcols
	}

	colsNum := len(tCols)
	sep := fmt.Sprintf("%s, T0.%s", Q, Q)
	sels := fmt.Sprintf("T0.%s%s%s", Q, strings.Join(tCols, sep), Q)

	tables := newDbTables(mi, d.ins)
	tables.parseRelated(qs.related, qs.relDepth)

	where, args := tables.getCondSQL(cond, false, tz)
	groupBy := tables.getGroupSQL(qs.groups)
	orderBy := tables.getOrderSQL(qs.orders)
	limit := tables.getLimitSQL(mi, offset, rlimit)
	join := tables.getJoinSQL()
	specifyIndexes := tables.getIndexSql(mi.table, qs.useIndex, qs.indexes)

	for _, tbl := range tables.tables {
		if tbl.sel {
			colsNum += len(tbl.mi.fields.dbcols)
			sep := fmt.Sprintf("%s, %s.%s", Q, tbl.index, Q)
			sels += fmt.Sprintf(", %s.%s%s%s", tbl.index, Q, strings.Join(tbl.mi.fields.dbcols, sep), Q)
		}
	}

	sqlSelect := "SELECT"
	if qs.distinct {
		sqlSelect += " DISTINCT"
	}
	if qs.aggregate != "" {
		sels = qs.aggregate
	}
	query := fmt.Sprintf("%s %s FROM %s%s%s T0 %s%s%s%s%s%s",
		sqlSelect, sels, Q, mi.table, Q,
		specifyIndexes, join, where, groupBy, orderBy, limit)

	if qs.forUpdate {
		query += " FOR UPDATE"
	}

	d.ins.ReplaceMarks(&query)

	rs, err := q.QueryContext(ctx, query, args...)
	if err != nil {
		return 0, err
	}

	defer rs.Close()

	slice := ind
	if unregister {
		mi, _ = modelCache.get(name)
		tCols = mi.fields.dbcols
		colsNum = len(tCols)
	}

	refs := make([]interface{}, colsNum)
	for i := range refs {
		var ref interface{}
		refs[i] = &ref
	}
	var cnt int64
	for rs.Next() {
		if one && cnt == 0 || !one {
			if err := rs.Scan(refs...); err != nil {
				return 0, err
			}

			elm := reflect.New(mi.addrField.Elem().Type())
			mind := reflect.Indirect(elm)

			cacheV := make(map[string]*reflect.Value)
			cacheM := make(map[string]*modelInfo)
			trefs := refs

			d.setColsValues(mi, &mind, tCols, refs[:len(tCols)], tz)
			trefs = refs[len(tCols):]

			for _, tbl := range tables.tables {
				// loop selected tables
				if tbl.sel {
					last := mind
					names := ""
					mmi := mi
					// loop cascade models
					for _, name := range tbl.names {
						names += name
						if val, ok := cacheV[names]; ok {
							last = *val
							mmi = cacheM[names]
						} else {
							fi := mmi.fields.GetByName(name)
							lastm := mmi
							mmi = fi.relModelInfo
							field := last
							if last.Kind() != reflect.Invalid {
								field = reflect.Indirect(last.FieldByIndex(fi.fieldIndex))
								if field.IsValid() {
									d.setColsValues(mmi, &field, mmi.fields.dbcols, trefs[:len(mmi.fields.dbcols)], tz)
									for _, fi := range mmi.fields.fieldsReverse {
										if fi.inModel && fi.reverseFieldInfo.mi == lastm {
											if fi.reverseFieldInfo != nil {
												f := field.FieldByIndex(fi.fieldIndex)
												if f.Kind() == reflect.Ptr {
													f.Set(last.Addr())
												}
											}
										}
									}
									last = field
								}
							}
							cacheV[names] = &field
							cacheM[names] = mmi
						}
					}
					trefs = trefs[len(mmi.fields.dbcols):]
				}
			}

			if one {
				ind.Set(mind)
			} else {
				if cnt == 0 {
					// you can use a empty & caped container list
					// orm will not replace it
					if ind.Len() != 0 {
						// if container is not empty
						// create a new one
						slice = reflect.New(ind.Type()).Elem()
					}
				}

				if isPtr {
					slice = reflect.Append(slice, mind.Addr())
				} else {
					slice = reflect.Append(slice, mind)
				}
			}
		}
		cnt++
	}

	if !one {
		if cnt > 0 {
			ind.Set(slice)
		} else {
			// when a result is empty and container is nil
			// to set a empty container
			if ind.IsNil() {
				ind.Set(reflect.MakeSlice(ind.Type(), 0, 0))
			}
		}
	}

	return cnt, nil
}

// excute count sql and return count result int64.
func (d *dbBase) Count(ctx context.Context, q dbQuerier, qs *querySet, mi *modelInfo, cond *Condition, tz *time.Location) (cnt int64, err error) {
	tables := newDbTables(mi, d.ins)
	tables.parseRelated(qs.related, qs.relDepth)

	where, args := tables.getCondSQL(cond, false, tz)
	groupBy := tables.getGroupSQL(qs.groups)
	tables.getOrderSQL(qs.orders)
	join := tables.getJoinSQL()
	specifyIndexes := tables.getIndexSql(mi.table, qs.useIndex, qs.indexes)

	Q := d.ins.TableQuote()

	query := fmt.Sprintf("SELECT COUNT(*) FROM %s%s%s T0 %s%s%s%s",
		Q, mi.table, Q,
		specifyIndexes, join, where, groupBy)

	if groupBy != "" {
		query = fmt.Sprintf("SELECT COUNT(*) FROM (%s) AS T", query)
	}

	d.ins.ReplaceMarks(&query)

	row := q.QueryRowContext(ctx, query, args...)
	err = row.Scan(&cnt)
	return
}

// generate sql with replacing operator string placeholders and replaced values.
func (d *dbBase) GenerateOperatorSQL(mi *modelInfo, fi *fieldInfo, operator string, args []interface{}, tz *time.Location) (string, []interface{}) {
	var sql string
	params := getFlatParams(fi, args, tz)

	if len(params) == 0 {
		panic(fmt.Errorf("operator `%s` need at least one args", operator))
	}
	arg := params[0]

	switch operator {
	case "in":
		marks := make([]string, len(params))
		for i := range marks {
			marks[i] = "?"
		}
		sql = fmt.Sprintf("IN (%s)", strings.Join(marks, ", "))
	case "between":
		if len(params) != 2 {
			panic(fmt.Errorf("operator `%s` need 2 args not %d", operator, len(params)))
		}
		sql = "BETWEEN ? AND ?"
	default:
		if len(params) > 1 {
			panic(fmt.Errorf("operator `%s` need 1 args not %d", operator, len(params)))
		}
		sql = d.ins.OperatorSQL(operator)
		switch operator {
		case "exact":
			if arg == nil {
				params[0] = "IS NULL"
			}
		case "iexact", "contains", "icontains", "startswith", "endswith", "istartswith", "iendswith":
			param := strings.Replace(ToStr(arg), `%`, `\%`, -1)
			switch operator {
			case "iexact":
			case "contains", "icontains":
				param = fmt.Sprintf("%%%s%%", param)
			case "startswith", "istartswith":
				param = fmt.Sprintf("%s%%", param)
			case "endswith", "iendswith":
				param = fmt.Sprintf("%%%s", param)
			}
			params[0] = param
		case "isnull":
			if b, ok := arg.(bool); ok {
				if b {
					sql = "IS NULL"
				} else {
					sql = "IS NOT NULL"
				}
				params = nil
			} else {
				panic(fmt.Errorf("operator `%s` need a bool value not `%T`", operator, arg))
			}
		}
	}
	return sql, params
}

// gernerate sql string with inner function, such as UPPER(text).
func (d *dbBase) GenerateOperatorLeftCol(*fieldInfo, string, *string) {
	// default not use
}

// set values to struct column.
func (d *dbBase) setColsValues(mi *modelInfo, ind *reflect.Value, cols []string, values []interface{}, tz *time.Location) {
	for i, column := range cols {
		val := reflect.Indirect(reflect.ValueOf(values[i])).Interface()

		fi := mi.fields.GetByColumn(column)

		field := ind.FieldByIndex(fi.fieldIndex)

		value, err := d.convertValueFromDB(fi, val, tz)
		if err != nil {
			panic(fmt.Errorf("Raw value: `%v` %s", val, err.Error()))
		}

		_, err = d.setFieldValue(fi, value, field)

		if err != nil {
			panic(fmt.Errorf("Raw value: `%v` %s", val, err.Error()))
		}
	}
}

// convert value from database result to value following in field type.
func (d *dbBase) convertValueFromDB(fi *fieldInfo, val interface{}, tz *time.Location) (interface{}, error) {
	if val == nil {
		return nil, nil
	}

	var value interface{}
	var tErr error

	var str *StrTo
	switch v := val.(type) {
	case []byte:
		s := StrTo(string(v))
		str = &s
	case string:
		s := StrTo(v)
		str = &s
	}

	fieldType := fi.fieldType

setValue:
	switch {
	case fieldType == TypeBooleanField:
		if str == nil {
			switch v := val.(type) {
			case int64:
				b := v == 1
				value = b
			default:
				s := StrTo(ToStr(v))
				str = &s
			}
		}
		if str != nil {
			b, err := str.Bool()
			if err != nil {
				tErr = err
				goto end
			}
			value = b
		}
	case fieldType == TypeVarCharField || fieldType == TypeCharField || fieldType == TypeTextField || fieldType == TypeJSONField || fieldType == TypeJsonbField:
		if str == nil {
			value = ToStr(val)
		} else {
			value = str.String()
		}
	case fieldType == TypeTimeField || fieldType == TypeDateField || fieldType == TypeDateTimeField:
		if str == nil {
			switch t := val.(type) {
			case time.Time:
				d.ins.TimeFromDB(&t, tz)
				value = t
			default:
				s := StrTo(ToStr(t))
				str = &s
			}
		}
		if str != nil {
			s := str.String()
			var (
				t   time.Time
				err error
			)

			if fi.timePrecision != nil && len(s) >= (20+*fi.timePrecision) {
				layout := formatDateTime + "."
				for i := 0; i < *fi.timePrecision; i++ {
					layout += "0"
				}
				t, err = time.ParseInLocation(layout, s[:20+*fi.timePrecision], tz)
			} else if len(s) >= 19 {
				s = s[:19]
				t, err = time.ParseInLocation(formatDateTime, s, tz)
			} else if len(s) >= 10 {
				if len(s) > 10 {
					s = s[:10]
				}
				t, err = time.ParseInLocation(formatDate, s, tz)
			} else if len(s) >= 8 {
				if len(s) > 8 {
					s = s[:8]
				}
				t, err = time.ParseInLocation(formatTime, s, tz)
			}
			t = t.In(DefaultTimeLoc)

			if err != nil && s != "00:00:00" && s != "0000-00-00" && s != "0000-00-00 00:00:00" {
				tErr = err
				goto end
			}
			value = t
		}
	case fieldType&IsIntegerField > 0:
		if str == nil {
			s := StrTo(ToStr(val))
			str = &s
		}
		if str != nil {
			var err error
			switch fieldType {
			case TypeBitField:
				_, err = str.Int8()
			case TypeSmallIntegerField:
				_, err = str.Int16()
			case TypeIntegerField:
				_, err = str.Int32()
			case TypeBigIntegerField:
				_, err = str.Int64()
			case TypePositiveBitField:
				_, err = str.Uint8()
			case TypePositiveSmallIntegerField:
				_, err = str.Uint16()
			case TypePositiveIntegerField:
				_, err = str.Uint32()
			case TypePositiveBigIntegerField:
				_, err = str.Uint64()
			}
			if err != nil {
				tErr = err
				goto end
			}
			if fieldType&IsPositiveIntegerField > 0 {
				v, _ := str.Uint64()
				value = v
			} else {
				v, _ := str.Int64()
				value = v
			}
		}
	case fieldType == TypeFloatField || fieldType == TypeDecimalField:
		if str == nil {
			switch v := val.(type) {
			case float64:
				value = v
			default:
				s := StrTo(ToStr(v))
				str = &s
			}
		}
		if str != nil {
			v, err := str.Float64()
			if err != nil {
				tErr = err
				goto end
			}
			value = v
		}
	case fieldType&IsRelField > 0:
		fi = fi.relModelInfo.fields.pk
		fieldType = fi.fieldType
		goto setValue
	}

end:
	if tErr != nil {
		err := fmt.Errorf("convert to `%s` failed, field: %s err: %s", fi.addrValue.Type(), fi.fullName, tErr)
		return nil, err
	}

	return value, nil

}

// set one value to struct column field.
func (d *dbBase) setFieldValue(fi *fieldInfo, value interface{}, field reflect.Value) (interface{}, error) {

	fieldType := fi.fieldType
	isNative := !fi.isFielder

setValue:
	switch {
	case fieldType == TypeBooleanField:
		if isNative {
			if nb, ok := field.Interface().(sql.NullBool); ok {
				if value == nil {
					nb.Valid = false
				} else {
					nb.Bool = value.(bool)
					nb.Valid = true
				}
				field.Set(reflect.ValueOf(nb))
			} else if field.Kind() == reflect.Ptr {
				if value != nil {
					v := value.(bool)
					field.Set(reflect.ValueOf(&v))
				}
			} else {
				if value == nil {
					value = false
				}
				field.SetBool(value.(bool))
			}
		}
	case fieldType == TypeVarCharField || fieldType == TypeCharField || fieldType == TypeTextField || fieldType == TypeJSONField || fieldType == TypeJsonbField:
		if isNative {
			if ns, ok := field.Interface().(sql.NullString); ok {
				if value == nil {
					ns.Valid = false
				} else {
					ns.String = value.(string)
					ns.Valid = true
				}
				field.Set(reflect.ValueOf(ns))
			} else if field.Kind() == reflect.Ptr {
				if value != nil {
					v := value.(string)
					field.Set(reflect.ValueOf(&v))
				}
			} else {
				if value == nil {
					value = ""
				}
				field.SetString(value.(string))
			}
		}
	case fieldType == TypeTimeField || fieldType == TypeDateField || fieldType == TypeDateTimeField:
		if isNative {
			if value == nil {
				value = time.Time{}
			} else if field.Kind() == reflect.Ptr {
				if value != nil {
					v := value.(time.Time)
					field.Set(reflect.ValueOf(&v))
				}
			} else {
				field.Set(reflect.ValueOf(value))
			}
		}
	case fieldType == TypePositiveBitField && field.Kind() == reflect.Ptr:
		if value != nil {
			v := uint8(value.(uint64))
			field.Set(reflect.ValueOf(&v))
		}
	case fieldType == TypePositiveSmallIntegerField && field.Kind() == reflect.Ptr:
		if value != nil {
			v := uint16(value.(uint64))
			field.Set(reflect.ValueOf(&v))
		}
	case fieldType == TypePositiveIntegerField && field.Kind() == reflect.Ptr:
		if value != nil {
			if field.Type() == reflect.TypeOf(new(uint)) {
				v := uint(value.(uint64))
				field.Set(reflect.ValueOf(&v))
			} else {
				v := uint32(value.(uint64))
				field.Set(reflect.ValueOf(&v))
			}
		}
	case fieldType == TypePositiveBigIntegerField && field.Kind() == reflect.Ptr:
		if value != nil {
			v := value.(uint64)
			field.Set(reflect.ValueOf(&v))
		}
	case fieldType == TypeBitField && field.Kind() == reflect.Ptr:
		if value != nil {
			v := int8(value.(int64))
			field.Set(reflect.ValueOf(&v))
		}
	case fieldType == TypeSmallIntegerField && field.Kind() == reflect.Ptr:
		if value != nil {
			v := int16(value.(int64))
			field.Set(reflect.ValueOf(&v))
		}
	case fieldType == TypeIntegerField && field.Kind() == reflect.Ptr:
		if value != nil {
			if field.Type() == reflect.TypeOf(new(int)) {
				v := int(value.(int64))
				field.Set(reflect.ValueOf(&v))
			} else {
				v := int32(value.(int64))
				field.Set(reflect.ValueOf(&v))
			}
		}
	case fieldType == TypeBigIntegerField && field.Kind() == reflect.Ptr:
		if value != nil {
			v := value.(int64)
			field.Set(reflect.ValueOf(&v))
		}
	case fieldType&IsIntegerField > 0:
		if fieldType&IsPositiveIntegerField > 0 {
			if isNative {
				if value == nil {
					value = uint64(0)
				}
				field.SetUint(value.(uint64))
			}
		} else {
			if isNative {
				if ni, ok := field.Interface().(sql.NullInt64); ok {
					if value == nil {
						ni.Valid = false
					} else {
						ni.Int64 = value.(int64)
						ni.Valid = true
					}
					field.Set(reflect.ValueOf(ni))
				} else {
					if value == nil {
						value = int64(0)
					}
					field.SetInt(value.(int64))
				}
			}
		}
	case fieldType == TypeFloatField || fieldType == TypeDecimalField:
		if isNative {
			if nf, ok := field.Interface().(sql.NullFloat64); ok {
				if value == nil {
					nf.Valid = false
				} else {
					nf.Float64 = value.(float64)
					nf.Valid = true
				}
				field.Set(reflect.ValueOf(nf))
			} else if field.Kind() == reflect.Ptr {
				if value != nil {
					if field.Type() == reflect.TypeOf(new(float32)) {
						v := float32(value.(float64))
						field.Set(reflect.ValueOf(&v))
					} else {
						v := value.(float64)
						field.Set(reflect.ValueOf(&v))
					}
				}
			} else {

				if value == nil {
					value = float64(0)
				}
				field.SetFloat(value.(float64))
			}
		}
	case fieldType&IsRelField > 0:
		if value != nil {
			fieldType = fi.relModelInfo.fields.pk.fieldType
			mf := reflect.New(fi.relModelInfo.addrField.Elem().Type())
			field.Set(mf)
			f := mf.Elem().FieldByIndex(fi.relModelInfo.fields.pk.fieldIndex)
			field = f
			goto setValue
		}
	}

	if !isNative {
		fd := field.Addr().Interface().(Fielder)
		err := fd.SetRaw(value)
		if err != nil {
			err = fmt.Errorf("converted value `%v` set to Fielder `%s` failed, err: %s", value, fi.fullName, err)
			return nil, err
		}
	}

	return value, nil
}

// query sql, read values , save to *[]ParamList.
func (d *dbBase) ReadValues(ctx context.Context, q dbQuerier, qs *querySet, mi *modelInfo, cond *Condition, exprs []string, container interface{}, tz *time.Location) (int64, error) {

	var (
		maps  []Params
		lists []ParamsList
		list  ParamsList
	)

	typ := 0
	switch v := container.(type) {
	case *[]Params:
		d := *v
		if len(d) == 0 {
			maps = d
		}
		typ = 1
	case *[]ParamsList:
		d := *v
		if len(d) == 0 {
			lists = d
		}
		typ = 2
	case *ParamsList:
		d := *v
		if len(d) == 0 {
			list = d
		}
		typ = 3
	default:
		panic(fmt.Errorf("unsupport read values type `%T`", container))
	}

	tables := newDbTables(mi, d.ins)

	var (
		cols  []string
		infos []*fieldInfo
	)

	hasExprs := len(exprs) > 0

	Q := d.ins.TableQuote()

	if hasExprs {
		cols = make([]string, 0, len(exprs))
		infos = make([]*fieldInfo, 0, len(exprs))
		for _, ex := range exprs {
			index, name, fi, suc := tables.parseExprs(mi, strings.Split(ex, ExprSep))
			if !suc {
				panic(fmt.Errorf("unknown field/column name `%s`", ex))
			}
			cols = append(cols, fmt.Sprintf("%s.%s%s%s %s%s%s", index, Q, fi.column, Q, Q, name, Q))
			infos = append(infos, fi)
		}
	} else {
		cols = make([]string, 0, len(mi.fields.dbcols))
		infos = make([]*fieldInfo, 0, len(exprs))
		for _, fi := range mi.fields.fieldsDB {
			cols = append(cols, fmt.Sprintf("T0.%s%s%s %s%s%s", Q, fi.column, Q, Q, fi.name, Q))
			infos = append(infos, fi)
		}
	}

	where, args := tables.getCondSQL(cond, false, tz)
	groupBy := tables.getGroupSQL(qs.groups)
	orderBy := tables.getOrderSQL(qs.orders)
	limit := tables.getLimitSQL(mi, qs.offset, qs.limit)
	join := tables.getJoinSQL()
	specifyIndexes := tables.getIndexSql(mi.table, qs.useIndex, qs.indexes)

	sels := strings.Join(cols, ", ")

	sqlSelect := "SELECT"
	if qs.distinct {
		sqlSelect += " DISTINCT"
	}
	query := fmt.Sprintf("%s %s FROM %s%s%s T0 %s%s%s%s%s%s",
		sqlSelect, sels,
		Q, mi.table, Q,
		specifyIndexes, join, where, groupBy, orderBy, limit)

	d.ins.ReplaceMarks(&query)

	rs, err := q.QueryContext(ctx, query, args...)
	if err != nil {
		return 0, err
	}
	refs := make([]interface{}, len(cols))
	for i := range refs {
		var ref interface{}
		refs[i] = &ref
	}

	defer rs.Close()

	var (
		cnt     int64
		columns []string
	)
	for rs.Next() {
		if cnt == 0 {
			cols, err := rs.Columns()
			if err != nil {
				return 0, err
			}
			columns = cols
		}

		if err := rs.Scan(refs...); err != nil {
			return 0, err
		}

		switch typ {
		case 1:
			params := make(Params, len(cols))
			for i, ref := range refs {
				fi := infos[i]

				val := reflect.Indirect(reflect.ValueOf(ref)).Interface()

				value, err := d.convertValueFromDB(fi, val, tz)
				if err != nil {
					panic(fmt.Errorf("db value convert failed `%v` %s", val, err.Error()))
				}

				params[columns[i]] = value
			}
			maps = append(maps, params)
		case 2:
			params := make(ParamsList, 0, len(cols))
			for i, ref := range refs {
				fi := infos[i]

				val := reflect.Indirect(reflect.ValueOf(ref)).Interface()

				value, err := d.convertValueFromDB(fi, val, tz)
				if err != nil {
					panic(fmt.Errorf("db value convert failed `%v` %s", val, err.Error()))
				}

				params = append(params, value)
			}
			lists = append(lists, params)
		case 3:
			for i, ref := range refs {
				fi := infos[i]

				val := reflect.Indirect(reflect.ValueOf(ref)).Interface()

				value, err := d.convertValueFromDB(fi, val, tz)
				if err != nil {
					panic(fmt.Errorf("db value convert failed `%v` %s", val, err.Error()))
				}

				list = append(list, value)
			}
		}

		cnt++
	}

	switch v := container.(type) {
	case *[]Params:
		*v = maps
	case *[]ParamsList:
		*v = lists
	case *ParamsList:
		*v = list
	}

	return cnt, nil
}

// flag of update joined record.
func (d *dbBase) SupportUpdateJoin() bool {
	return true
}

func (d *dbBase) MaxLimit() uint64 {
	return 18446744073709551615
}

// return quote.
func (d *dbBase) TableQuote() string {
	return "`"
}

// replace value placeholder in parametered sql string.
func (d *dbBase) ReplaceMarks(query *string) {
	// default use `?` as mark, do nothing
}

// flag of RETURNING sql.
func (d *dbBase) HasReturningID(*modelInfo, *string) bool {
	return false
}

// sync auto key
func (d *dbBase) setval(ctx context.Context, db dbQuerier, mi *modelInfo, autoFields []string) error {
	return nil
}

// convert time from db.
func (d *dbBase) TimeFromDB(t *time.Time, tz *time.Location) {
	*t = t.In(tz)
}

// convert time to db.
func (d *dbBase) TimeToDB(t *time.Time, tz *time.Location) {
	*t = t.In(tz)
}

// get database types.
func (d *dbBase) DbTypes() map[string]string {
	return nil
}

// gt all tables.
func (d *dbBase) GetTables(db dbQuerier) (map[string]bool, error) {
	tables := make(map[string]bool)
	query := d.ins.ShowTablesQuery()
	rows, err := db.Query(query)
	if err != nil {
		return tables, err
	}

	defer rows.Close()

	for rows.Next() {
		var table string
		err := rows.Scan(&table)
		if err != nil {
			return tables, err
		}
		if table != "" {
			tables[table] = true
		}
	}

	return tables, nil
}

// get all cloumns in table.
func (d *dbBase) GetColumns(ctx context.Context, db dbQuerier, table string) (map[string][3]string, error) {
	columns := make(map[string][3]string)
	query := d.ins.ShowColumnsQuery(table)
	rows, err := db.QueryContext(ctx, query)
	if err != nil {
		return columns, err
	}

	defer rows.Close()

	for rows.Next() {
		var (
			name string
			typ  string
			null string
		)
		err := rows.Scan(&name, &typ, &null)
		if err != nil {
			return columns, err
		}
		columns[name] = [3]string{name, typ, null}
	}

	return columns, nil
}

// not implement.
func (d *dbBase) OperatorSQL(operator string) string {
	panic(ErrNotImplement)
}

// not implement.
func (d *dbBase) ShowTablesQuery() string {
	panic(ErrNotImplement)
}

// not implement.
func (d *dbBase) ShowColumnsQuery(table string) string {
	panic(ErrNotImplement)
}

// not implement.
func (d *dbBase) IndexExists(context.Context, dbQuerier, string, string) bool {
	panic(ErrNotImplement)
}

// GenerateSpecifyIndex return a specifying index clause
func (d *dbBase) GenerateSpecifyIndex(tableName string, useIndex int, indexes []string) string {
	var s []string
	Q := d.TableQuote()
	for _, index := range indexes {
		tmp := fmt.Sprintf(`%s%s%s`, Q, index, Q)
		s = append(s, tmp)
	}

	var useWay string

	switch useIndex {
	case hints.KeyUseIndex:
		useWay = `USE`
	case hints.KeyForceIndex:
		useWay = `FORCE`
	case hints.KeyIgnoreIndex:
		useWay = `IGNORE`
	default:
		DebugLog.Println("[WARN] Not a valid specifying action, so that action is ignored")
		return ``
	}

	return fmt.Sprintf(` %s INDEX(%s) `, useWay, strings.Join(s, `,`))
}<|MERGE_RESOLUTION|>--- conflicted
+++ resolved
@@ -872,7 +872,7 @@
 
 	Q := d.ins.TableQuote()
 
-	where, args0 := tables.getCondSQL(cond, false, tz)
+	where, args := tables.getCondSQL(cond, false, tz)
 	join := tables.getJoinSQL()
 
 	cols := fmt.Sprintf("T0.%s%s%s", Q, mi.fields.pk.column, Q)
@@ -881,11 +881,7 @@
 	d.ins.ReplaceMarks(&query)
 
 	var rs *sql.Rows
-<<<<<<< HEAD
-	r, err := q.Query(query, args0...)
-=======
 	r, err := q.QueryContext(ctx, query, args...)
->>>>>>> 326fc5dd
 	if err != nil {
 		return 0, err
 	}
@@ -893,7 +889,7 @@
 	defer rs.Close()
 
 	var ref interface{}
-	args := make([]interface{}, 0)
+	argsRels := make([]interface{}, 0)
 	cnt := 0
 	for rs.Next() {
 		if err := rs.Scan(&ref); err != nil {
@@ -903,7 +899,7 @@
 		if err != nil {
 			return 0, err
 		}
-		args = append(args, pkValue)
+		argsRels = append(argsRels, pkValue)
 		cnt++
 	}
 
@@ -916,40 +912,25 @@
 		marks[i] = "?"
 	}
 
-<<<<<<< HEAD
 	var res sql.Result
 	if join == "" {
 		where = strings.Replace(where, "T0.", "", -1)
 		query = fmt.Sprintf("DELETE FROM %s%s%s %s", Q, mi.table, Q, where)
-		d.ins.ReplaceMarks(&query)
-
-		if qs != nil && qs.forContext {
-			res, err = q.ExecContext(qs.ctx, query, args0...)
-		} else {
-			res, err = q.Exec(query, args0...)
-		}
 	} else {
 		sqlIn := fmt.Sprintf("IN (%s)", strings.Join(marks, ", "))
 		query = fmt.Sprintf("DELETE FROM %s%s%s WHERE %s%s%s %s", Q, mi.table, Q, Q, mi.fields.pk.column, Q, sqlIn)
-
-		if qs != nil && qs.forContext {
-			res, err = q.ExecContext(qs.ctx, query, args...)
-		} else {
-			res, err = q.Exec(query, args...)
-		}
-	}
-
-=======
+		args = argsRels
+	}
 	d.ins.ReplaceMarks(&query)
-	res, err := q.ExecContext(ctx, query, args...)
->>>>>>> 326fc5dd
+	res, err = q.ExecContext(ctx, query, args...)
+
 	if err == nil {
 		num, err := res.RowsAffected()
 		if err != nil {
 			return 0, err
 		}
 		if num > 0 {
-			err := d.deleteRels(ctx, q, mi, args, tz)
+			err := d.deleteRels(ctx, q, mi, argsRels, tz)
 			if err != nil {
 				return num, err
 			}
