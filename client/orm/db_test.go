--- conflicted
+++ resolved
@@ -890,16 +890,7 @@
 
 func TestDbBase_readBatchSQL(t *testing.T) {
 
-<<<<<<< HEAD
-	mc := &modelCache{
-		cache:           make(map[string]*models.ModelInfo),
-		cacheByFullName: make(map[string]*models.ModelInfo),
-	}
-=======
-	tCols := []string{"name", "score"}
-
 	mc := models.NewModelCacheHandler()
->>>>>>> 2d0da431
 
 	err := mc.Register("", false, new(testTab), new(testTab1), new(testTab2))
 
