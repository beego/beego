// Copyright 2020 beego
//
// Licensed under the Apache License, Version 2.0 (the "License");
// you may not use this file except in compliance with the License.
// You may obtain a copy of the License at
//
// http://www.apache.org/licenses/LICENSE-2.0
//
// Unless required by applicable law or agreed to in writing, software
// distributed under the License is distributed on an "AS IS" BASIS,
// WITHOUT WARRANTIES OR CONDITIONS OF ANY KIND, either express or implied.
// See the License for the specific language governing permissions and
// limitations under the License.

package prometheus

import (
	"context"
	"strconv"
	"strings"
	"sync"
	"time"

	"github.com/prometheus/client_golang/prometheus"

	"github.com/beego/beego/v2/client/orm"
)

// FilterChainBuilder is an extension point,
// when we want to support some configuration,
// please use this structure
// this Filter's behavior looks a little bit strange
// for example:
// if we want to records the metrics of QuerySetter
// actually we only records metrics of invoking "QueryTable" and "QueryTableWithCtx"
type FilterChainBuilder struct {
	AppName    string
	ServerName string
	RunMode    string
}

var summaryVec prometheus.ObserverVec
var initSummaryVec sync.Once

func (builder *FilterChainBuilder) FilterChain(next orm.Filter) orm.Filter {

<<<<<<< HEAD
	builder.summaryVec = prometheus.NewSummaryVec(prometheus.SummaryOpts{
		Name:      "beego",
		Subsystem: "orm_operation",
		ConstLabels: map[string]string{
			"server":  builder.ServerName,
			"env":     builder.RunMode,
			"appname": builder.AppName,
		},
		Help: "The statics info for orm operation",
	}, []string{"method", "name", "insideTx", "txName"})
=======
	initSummaryVec.Do(func() {
		summaryVec = prometheus.NewSummaryVec(prometheus.SummaryOpts{
			Name:      "beego",
			Subsystem: "orm_operation",
			ConstLabels: map[string]string{
				"server":  builder.ServerName,
				"env":     builder.RunMode,
				"appname": builder.AppName,
			},
			Help: "The statics info for orm operation",
		}, []string{"method", "name", "insideTx", "txName"})
		prometheus.MustRegister(summaryVec)
	})
>>>>>>> f9ee9099

	return func(ctx context.Context, inv *orm.Invocation) []interface{} {
		startTime := time.Now()
		res := next(ctx, inv)
		endTime := time.Now()
		dur := (endTime.Sub(startTime)) / time.Millisecond

		// if the TPS is too large, here may be some problem
		// thinking about using goroutine pool
		go builder.report(ctx, inv, dur)
		return res
	}
}

func (builder *FilterChainBuilder) report(ctx context.Context, inv *orm.Invocation, dur time.Duration) {
	// start a transaction, we don't record it
	if strings.HasPrefix(inv.Method, "Begin") {
		return
	}
	if inv.Method == "Commit" || inv.Method == "Rollback" {
		builder.reportTxn(ctx, inv)
		return
	}
<<<<<<< HEAD
	builder.summaryVec.WithLabelValues(inv.Method, inv.GetTableName(),
=======
	summaryVec.WithLabelValues(inv.Method, inv.GetTableName(),
>>>>>>> f9ee9099
		strconv.FormatBool(inv.InsideTx), inv.TxName).Observe(float64(dur))
}

func (builder *FilterChainBuilder) reportTxn(ctx context.Context, inv *orm.Invocation) {
	dur := time.Now().Sub(inv.TxStartTime) / time.Millisecond
<<<<<<< HEAD
	builder.summaryVec.WithLabelValues(inv.Method, inv.TxName,
=======
	summaryVec.WithLabelValues(inv.Method, inv.TxName,
>>>>>>> f9ee9099
		strconv.FormatBool(inv.InsideTx), inv.TxName).Observe(float64(dur))
}<|MERGE_RESOLUTION|>--- conflicted
+++ resolved
@@ -44,18 +44,6 @@
 
 func (builder *FilterChainBuilder) FilterChain(next orm.Filter) orm.Filter {
 
-<<<<<<< HEAD
-	builder.summaryVec = prometheus.NewSummaryVec(prometheus.SummaryOpts{
-		Name:      "beego",
-		Subsystem: "orm_operation",
-		ConstLabels: map[string]string{
-			"server":  builder.ServerName,
-			"env":     builder.RunMode,
-			"appname": builder.AppName,
-		},
-		Help: "The statics info for orm operation",
-	}, []string{"method", "name", "insideTx", "txName"})
-=======
 	initSummaryVec.Do(func() {
 		summaryVec = prometheus.NewSummaryVec(prometheus.SummaryOpts{
 			Name:      "beego",
@@ -69,7 +57,6 @@
 		}, []string{"method", "name", "insideTx", "txName"})
 		prometheus.MustRegister(summaryVec)
 	})
->>>>>>> f9ee9099
 
 	return func(ctx context.Context, inv *orm.Invocation) []interface{} {
 		startTime := time.Now()
@@ -93,20 +80,12 @@
 		builder.reportTxn(ctx, inv)
 		return
 	}
-<<<<<<< HEAD
-	builder.summaryVec.WithLabelValues(inv.Method, inv.GetTableName(),
-=======
 	summaryVec.WithLabelValues(inv.Method, inv.GetTableName(),
->>>>>>> f9ee9099
 		strconv.FormatBool(inv.InsideTx), inv.TxName).Observe(float64(dur))
 }
 
 func (builder *FilterChainBuilder) reportTxn(ctx context.Context, inv *orm.Invocation) {
 	dur := time.Now().Sub(inv.TxStartTime) / time.Millisecond
-<<<<<<< HEAD
-	builder.summaryVec.WithLabelValues(inv.Method, inv.TxName,
-=======
 	summaryVec.WithLabelValues(inv.Method, inv.TxName,
->>>>>>> f9ee9099
 		strconv.FormatBool(inv.InsideTx), inv.TxName).Observe(float64(dur))
 }