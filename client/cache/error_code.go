--- conflicted
+++ resolved
@@ -124,16 +124,12 @@
 `)
 
 var InvalidLoadFunc = berror.DefineCode(4002023, moduleName, "InvalidLoadFunc", `
-<<<<<<< HEAD
-Invalid loadFunc.
-=======
 Invalid load function for read-through pattern decorator.
 You should pass a valid(non-nil) load function when initiate the decorator instance.
 `)
 
 var LoadFuncFailed = berror.DefineCode(4002024, moduleName, "InvalidLoadFunc", `
 Failed to load data, please check whether the loadfunc is correct
->>>>>>> bd99d27a
 `)
 
 var DeleteFileCacheItemFailed = berror.DefineCode(5002001, moduleName, "DeleteFileCacheItemFailed", `
