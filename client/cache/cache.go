// Copyright 2014 beego Author. All Rights Reserved.
//
// Licensed under the Apache License, Version 2.0 (the "License");
// you may not use this file except in compliance with the License.
// You may obtain a copy of the License at
//
//      http://www.apache.org/licenses/LICENSE-2.0
//
// Unless required by applicable law or agreed to in writing, software
// distributed under the License is distributed on an "AS IS" BASIS,
// WITHOUT WARRANTIES OR CONDITIONS OF ANY KIND, either express or implied.
// See the License for the specific language governing permissions and
// limitations under the License.

// Package cache provide a Cache interface and some implement engine
// Usage:
//
// import(
//
//	"github.com/beego/beego/v2/client/cache"
//
// )
//
// bm, err := cache.NewCache("memory", `{"interval":60}`)
//
// Use it like this:
//
//	bm.Put("astaxie", 1, 10 * time.Second)
//	bm.Get("astaxie")
//	bm.IsExist("astaxie")
//	bm.Delete("astaxie")
<<<<<<< HEAD
//
=======
>>>>>>> bd01665c
package cache

import (
	"context"
	"time"

	"github.com/beego/beego/v2/core/berror"
)

// Cache interface contains all behaviors for cache adapter.
// usage:
//
//	cache.Register("file",cache.NewFileCache) // this operation is run in init method of file.go.
//	c,err := cache.NewCache("file","{....}")
//	c.Put("key",value, 3600 * time.Second)
//	v := c.Get("key")
//
//	c.Incr("counter")  // now is 1
//	c.Incr("counter")  // now is 2
//	count := c.Get("counter").(int)
type Cache interface {
	// Get a cached value by key.
	Get(ctx context.Context, key string) (interface{}, error)
	// GetMulti is a batch version of Get.
	GetMulti(ctx context.Context, keys []string) ([]interface{}, error)
	// Put Set a cached value with key and expire time.
	Put(ctx context.Context, key string, val interface{}, timeout time.Duration) error
	// Delete cached value by key.
	// Should not return error if key not found
	Delete(ctx context.Context, key string) error
	// Incr Increment a cached int value by key, as a counter.
	Incr(ctx context.Context, key string) error
	// Decr Decrement a cached int value by key, as a counter.
	Decr(ctx context.Context, key string) error
	// IsExist Check if a cached value exists or not.
	// if key is expired, return (false, nil)
	IsExist(ctx context.Context, key string) (bool, error)
	// ClearAll Clear all cache.
	ClearAll(ctx context.Context) error
	// StartAndGC Start gc routine based on config string settings.
	StartAndGC(config string) error
}

// Instance is a function create a new Cache Instance
type Instance func() Cache

var adapters = make(map[string]Instance)

// Register makes a cache adapter available by the adapter name.
// If Register is called twice with the same name or if driver is nil,
// it panics.
func Register(name string, adapter Instance) {
	if adapter == nil {
		panic(berror.Error(NilCacheAdapter, "cache: Register adapter is nil").Error())
	}
	if _, ok := adapters[name]; ok {
		panic("cache: Register called twice for adapter " + name)
	}
	adapters[name] = adapter
}

// NewCache creates a new cache driver by adapter name and config string.
// config: must be in JSON format such as {"interval":360}.
// Starts gc automatically.
func NewCache(adapterName, config string) (adapter Cache, err error) {
	instanceFunc, ok := adapters[adapterName]
	if !ok {
		err = berror.Errorf(UnknownAdapter, "cache: unknown adapter name %s (forgot to import?)", adapterName)
		return
	}
	adapter = instanceFunc()
	err = adapter.StartAndGC(config)
	if err != nil {
		adapter = nil
	}
	return
}<|MERGE_RESOLUTION|>--- conflicted
+++ resolved
@@ -29,10 +29,6 @@
 //	bm.Get("astaxie")
 //	bm.IsExist("astaxie")
 //	bm.Delete("astaxie")
-<<<<<<< HEAD
-//
-=======
->>>>>>> bd01665c
 package cache
 
 import (
