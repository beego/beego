// Copyright 2014 beego Author. All Rights Reserved.
//
// Licensed under the Apache License, Version 2.0 (the "License");
// you may not use this file except in compliance with the License.
// You may obtain a copy of the License at
//
//      http://www.apache.org/licenses/LICENSE-2.0
//
// Unless required by applicable law or agreed to in writing, software
// distributed under the License is distributed on an "AS IS" BASIS,
// WITHOUT WARRANTIES OR CONDITIONS OF ANY KIND, either express or implied.
// See the License for the specific language governing permissions and
// limitations under the License.

package beego

import (
	"fmt"
	"net/http"
	"path"
	"path/filepath"
	"reflect"
	"runtime"
	"strconv"
	"strings"
	"sync"
	"time"

	beecontext "github.com/astaxie/beego/context"
	"github.com/astaxie/beego/context/param"
	"github.com/astaxie/beego/logs"
	"github.com/astaxie/beego/toolbox"
	"github.com/astaxie/beego/utils"
)

// default filter execution points
const (
	BeforeStatic = iota
	BeforeRouter
	BeforeExec
	AfterExec
	FinishRouter
)

const (
	routerTypeBeego = iota
	routerTypeRESTFul
	routerTypeHandler
)

var (
	// HTTPMETHOD list the supported http methods.
	HTTPMETHOD = map[string]bool{
		"GET":       true,
		"POST":      true,
		"PUT":       true,
		"DELETE":    true,
		"PATCH":     true,
		"OPTIONS":   true,
		"HEAD":      true,
		"TRACE":     true,
		"CONNECT":   true,
		"MKCOL":     true,
		"COPY":      true,
		"MOVE":      true,
		"PROPFIND":  true,
		"PROPPATCH": true,
		"LOCK":      true,
		"UNLOCK":    true,
	}
	// these beego.Controller's methods shouldn't reflect to AutoRouter
	exceptMethod = []string{"Init", "Prepare", "Finish", "Render", "RenderString",
		"RenderBytes", "Redirect", "Abort", "StopRun", "UrlFor", "ServeJSON", "ServeJSONP",
		"ServeXML", "Input", "ParseForm", "GetString", "GetStrings", "GetInt", "GetBool",
		"GetFloat", "GetFile", "SaveToFile", "StartSession", "SetSession", "GetSession",
		"DelSession", "SessionRegenerateID", "DestroySession", "IsAjax", "GetSecureCookie",
		"SetSecureCookie", "XsrfToken", "CheckXsrfCookie", "XsrfFormHtml",
		"GetControllerAndAction", "ServeFormatted"}

	urlPlaceholder = "{{placeholder}}"
	// DefaultAccessLogFilter will skip the accesslog if return true
	DefaultAccessLogFilter FilterHandler = &logFilter{}
)

// FilterHandler is an interface for
type FilterHandler interface {
	Filter(*beecontext.Context) bool
}

// default log filter static file will not show
type logFilter struct {
}

func (l *logFilter) Filter(ctx *beecontext.Context) bool {
	requestPath := path.Clean(ctx.Request.URL.Path)
	if requestPath == "/favicon.ico" || requestPath == "/robots.txt" {
		return true
	}
	for prefix := range BConfig.WebConfig.StaticDir {
		if strings.HasPrefix(requestPath, prefix) {
			return true
		}
	}
	return false
}

// ExceptMethodAppend to append a slice's value into "exceptMethod", for controller's methods shouldn't reflect to AutoRouter
func ExceptMethodAppend(action string) {
	exceptMethod = append(exceptMethod, action)
}

// ControllerInfo holds information about the controller.
type ControllerInfo struct {
	pattern        string
	controllerType reflect.Type
	methods        map[string]string
	handler        http.Handler
	runFunction    FilterFunc
	routerType     int
	initialize     func() ControllerInterface
	methodParams   []*param.MethodParam
}

// ControllerRegister containers registered router rules, controller handlers and filters.
type ControllerRegister struct {
	routers      map[string]*Tree
	enablePolicy bool
	policies     map[string]*Tree
	enableFilter bool
	filters      [FinishRouter + 1][]*FilterRouter
	pool         sync.Pool
}

// NewControllerRegister returns a new ControllerRegister.
func NewControllerRegister() *ControllerRegister {
	cr := &ControllerRegister{
		routers:  make(map[string]*Tree),
		policies: make(map[string]*Tree),
	}
	cr.pool.New = func() interface{} {
		return beecontext.NewContext()
	}
	return cr
}

// Add controller handler and pattern rules to ControllerRegister.
// usage:
//	default methods is the same name as method
//	Add("/user",&UserController{})
//	Add("/api/list",&RestController{},"*:ListFood")
//	Add("/api/create",&RestController{},"post:CreateFood")
//	Add("/api/update",&RestController{},"put:UpdateFood")
//	Add("/api/delete",&RestController{},"delete:DeleteFood")
//	Add("/api",&RestController{},"get,post:ApiFunc"
//	Add("/simple",&SimpleController{},"get:GetFunc;post:PostFunc")
func (p *ControllerRegister) Add(pattern string, c ControllerInterface, mappingMethods ...string) {
	p.addWithMethodParams(pattern, c, nil, mappingMethods...)
}

func (p *ControllerRegister) addWithMethodParams(pattern string, c ControllerInterface, methodParams []*param.MethodParam, mappingMethods ...string) {
	reflectVal := reflect.ValueOf(c)
	t := reflect.Indirect(reflectVal).Type()
	methods := make(map[string]string)
	if len(mappingMethods) > 0 {
		semi := strings.Split(mappingMethods[0], ";")
		for _, v := range semi {
			colon := strings.Split(v, ":")
			if len(colon) != 2 {
				panic("method mapping format is invalid")
			}
			comma := strings.Split(colon[0], ",")
			for _, m := range comma {
				if m == "*" || HTTPMETHOD[strings.ToUpper(m)] {
					if val := reflectVal.MethodByName(colon[1]); val.IsValid() {
						methods[strings.ToUpper(m)] = colon[1]
					} else {
						panic("'" + colon[1] + "' method doesn't exist in the controller " + t.Name())
					}
				} else {
					panic(v + " is an invalid method mapping. Method doesn't exist " + m)
				}
			}
		}
	}

	route := &ControllerInfo{}
	route.pattern = pattern
	route.methods = methods
	route.routerType = routerTypeBeego
	route.controllerType = t
	route.initialize = func() ControllerInterface {
		vc := reflect.New(route.controllerType)
		execController, ok := vc.Interface().(ControllerInterface)
		if !ok {
			panic("controller is not ControllerInterface")
		}

		elemVal := reflect.ValueOf(c).Elem()
		elemType := reflect.TypeOf(c).Elem()
		execElem := reflect.ValueOf(execController).Elem()

		numOfFields := elemVal.NumField()
		for i := 0; i < numOfFields; i++ {
			fieldType := elemType.Field(i)
<<<<<<< HEAD

			if execElem.FieldByName(fieldType.Name).CanSet() {
				fieldVal := elemVal.Field(i)
				execElem.FieldByName(fieldType.Name).Set(fieldVal)
=======
			elemField := execElem.FieldByName(fieldType.Name)
			if elemField.CanSet() {
				fieldVal := elemVal.Field(i)
				elemField.Set(fieldVal)
>>>>>>> 654ebebe
			}
		}

		return execController
	}

	route.methodParams = methodParams
	if len(methods) == 0 {
		for m := range HTTPMETHOD {
			p.addToRouter(m, pattern, route)
		}
	} else {
		for k := range methods {
			if k == "*" {
				for m := range HTTPMETHOD {
					p.addToRouter(m, pattern, route)
				}
			} else {
				p.addToRouter(k, pattern, route)
			}
		}
	}
}

func (p *ControllerRegister) addToRouter(method, pattern string, r *ControllerInfo) {
	if !BConfig.RouterCaseSensitive {
		pattern = strings.ToLower(pattern)
	}
	if t, ok := p.routers[method]; ok {
		t.AddRouter(pattern, r)
	} else {
		t := NewTree()
		t.AddRouter(pattern, r)
		p.routers[method] = t
	}
}

// Include only when the Runmode is dev will generate router file in the router/auto.go from the controller
// Include(&BankAccount{}, &OrderController{},&RefundController{},&ReceiptController{})
func (p *ControllerRegister) Include(cList ...ControllerInterface) {
	if BConfig.RunMode == DEV {
		skip := make(map[string]bool, 10)
		for _, c := range cList {
			reflectVal := reflect.ValueOf(c)
			t := reflect.Indirect(reflectVal).Type()
			wgopath := utils.GetGOPATHs()
			if len(wgopath) == 0 {
				panic("you are in dev mode. So please set gopath")
			}
			pkgpath := ""
			for _, wg := range wgopath {
				wg, _ = filepath.EvalSymlinks(filepath.Join(wg, "src", t.PkgPath()))
				if utils.FileExists(wg) {
					pkgpath = wg
					break
				}
			}
			if pkgpath != "" {
				if _, ok := skip[pkgpath]; !ok {
					skip[pkgpath] = true
					parserPkg(pkgpath, t.PkgPath())
				}
			}
		}
	}
	for _, c := range cList {
		reflectVal := reflect.ValueOf(c)
		t := reflect.Indirect(reflectVal).Type()
		key := t.PkgPath() + ":" + t.Name()
		if comm, ok := GlobalControllerRouter[key]; ok {
			for _, a := range comm {
				p.addWithMethodParams(a.Router, c, a.MethodParams, strings.Join(a.AllowHTTPMethods, ",")+":"+a.Method)
			}
		}
	}
}

// Get add get method
// usage:
//    Get("/", func(ctx *context.Context){
//          ctx.Output.Body("hello world")
//    })
func (p *ControllerRegister) Get(pattern string, f FilterFunc) {
	p.AddMethod("get", pattern, f)
}

// Post add post method
// usage:
//    Post("/api", func(ctx *context.Context){
//          ctx.Output.Body("hello world")
//    })
func (p *ControllerRegister) Post(pattern string, f FilterFunc) {
	p.AddMethod("post", pattern, f)
}

// Put add put method
// usage:
//    Put("/api/:id", func(ctx *context.Context){
//          ctx.Output.Body("hello world")
//    })
func (p *ControllerRegister) Put(pattern string, f FilterFunc) {
	p.AddMethod("put", pattern, f)
}

// Delete add delete method
// usage:
//    Delete("/api/:id", func(ctx *context.Context){
//          ctx.Output.Body("hello world")
//    })
func (p *ControllerRegister) Delete(pattern string, f FilterFunc) {
	p.AddMethod("delete", pattern, f)
}

// Head add head method
// usage:
//    Head("/api/:id", func(ctx *context.Context){
//          ctx.Output.Body("hello world")
//    })
func (p *ControllerRegister) Head(pattern string, f FilterFunc) {
	p.AddMethod("head", pattern, f)
}

// Patch add patch method
// usage:
//    Patch("/api/:id", func(ctx *context.Context){
//          ctx.Output.Body("hello world")
//    })
func (p *ControllerRegister) Patch(pattern string, f FilterFunc) {
	p.AddMethod("patch", pattern, f)
}

// Options add options method
// usage:
//    Options("/api/:id", func(ctx *context.Context){
//          ctx.Output.Body("hello world")
//    })
func (p *ControllerRegister) Options(pattern string, f FilterFunc) {
	p.AddMethod("options", pattern, f)
}

// Any add all method
// usage:
//    Any("/api/:id", func(ctx *context.Context){
//          ctx.Output.Body("hello world")
//    })
func (p *ControllerRegister) Any(pattern string, f FilterFunc) {
	p.AddMethod("*", pattern, f)
}

// AddMethod add http method router
// usage:
//    AddMethod("get","/api/:id", func(ctx *context.Context){
//          ctx.Output.Body("hello world")
//    })
func (p *ControllerRegister) AddMethod(method, pattern string, f FilterFunc) {
	method = strings.ToUpper(method)
	if method != "*" && !HTTPMETHOD[method] {
		panic("not support http method: " + method)
	}
	route := &ControllerInfo{}
	route.pattern = pattern
	route.routerType = routerTypeRESTFul
	route.runFunction = f
	methods := make(map[string]string)
	if method == "*" {
		for val := range HTTPMETHOD {
			methods[val] = val
		}
	} else {
		methods[method] = method
	}
	route.methods = methods
	for k := range methods {
		if k == "*" {
			for m := range HTTPMETHOD {
				p.addToRouter(m, pattern, route)
			}
		} else {
			p.addToRouter(k, pattern, route)
		}
	}
}

// Handler add user defined Handler
func (p *ControllerRegister) Handler(pattern string, h http.Handler, options ...interface{}) {
	route := &ControllerInfo{}
	route.pattern = pattern
	route.routerType = routerTypeHandler
	route.handler = h
	if len(options) > 0 {
		if _, ok := options[0].(bool); ok {
			pattern = path.Join(pattern, "?:all(.*)")
		}
	}
	for m := range HTTPMETHOD {
		p.addToRouter(m, pattern, route)
	}
}

// AddAuto router to ControllerRegister.
// example beego.AddAuto(&MainContorlller{}),
// MainController has method List and Page.
// visit the url /main/list to execute List function
// /main/page to execute Page function.
func (p *ControllerRegister) AddAuto(c ControllerInterface) {
	p.AddAutoPrefix("/", c)
}

// AddAutoPrefix Add auto router to ControllerRegister with prefix.
// example beego.AddAutoPrefix("/admin",&MainContorlller{}),
// MainController has method List and Page.
// visit the url /admin/main/list to execute List function
// /admin/main/page to execute Page function.
func (p *ControllerRegister) AddAutoPrefix(prefix string, c ControllerInterface) {
	reflectVal := reflect.ValueOf(c)
	rt := reflectVal.Type()
	ct := reflect.Indirect(reflectVal).Type()
	controllerName := strings.TrimSuffix(ct.Name(), "Controller")
	for i := 0; i < rt.NumMethod(); i++ {
		if !utils.InSlice(rt.Method(i).Name, exceptMethod) {
			route := &ControllerInfo{}
			route.routerType = routerTypeBeego
			route.methods = map[string]string{"*": rt.Method(i).Name}
			route.controllerType = ct
			pattern := path.Join(prefix, strings.ToLower(controllerName), strings.ToLower(rt.Method(i).Name), "*")
			patternInit := path.Join(prefix, controllerName, rt.Method(i).Name, "*")
			patternFix := path.Join(prefix, strings.ToLower(controllerName), strings.ToLower(rt.Method(i).Name))
			patternFixInit := path.Join(prefix, controllerName, rt.Method(i).Name)
			route.pattern = pattern
			for m := range HTTPMETHOD {
				p.addToRouter(m, pattern, route)
				p.addToRouter(m, patternInit, route)
				p.addToRouter(m, patternFix, route)
				p.addToRouter(m, patternFixInit, route)
			}
		}
	}
}

// InsertFilter Add a FilterFunc with pattern rule and action constant.
// params is for:
//   1. setting the returnOnOutput value (false allows multiple filters to execute)
//   2. determining whether or not params need to be reset.
func (p *ControllerRegister) InsertFilter(pattern string, pos int, filter FilterFunc, params ...bool) error {
	mr := &FilterRouter{
		tree:           NewTree(),
		pattern:        pattern,
		filterFunc:     filter,
		returnOnOutput: true,
	}
	if !BConfig.RouterCaseSensitive {
		mr.pattern = strings.ToLower(pattern)
	}

	paramsLen := len(params)
	if paramsLen > 0 {
		mr.returnOnOutput = params[0]
	}
	if paramsLen > 1 {
		mr.resetParams = params[1]
	}
	mr.tree.AddRouter(pattern, true)
	return p.insertFilterRouter(pos, mr)
}

// add Filter into
func (p *ControllerRegister) insertFilterRouter(pos int, mr *FilterRouter) (err error) {
	if pos < BeforeStatic || pos > FinishRouter {
		err = fmt.Errorf("can not find your filter position")
		return
	}
	p.enableFilter = true
	p.filters[pos] = append(p.filters[pos], mr)
	return nil
}

// URLFor does another controller handler in this request function.
// it can access any controller method.
func (p *ControllerRegister) URLFor(endpoint string, values ...interface{}) string {
	paths := strings.Split(endpoint, ".")
	if len(paths) <= 1 {
		logs.Warn("urlfor endpoint must like path.controller.method")
		return ""
	}
	if len(values)%2 != 0 {
		logs.Warn("urlfor params must key-value pair")
		return ""
	}
	params := make(map[string]string)
	if len(values) > 0 {
		key := ""
		for k, v := range values {
			if k%2 == 0 {
				key = fmt.Sprint(v)
			} else {
				params[key] = fmt.Sprint(v)
			}
		}
	}
	controllName := strings.Join(paths[:len(paths)-1], "/")
	methodName := paths[len(paths)-1]
	for m, t := range p.routers {
		ok, url := p.geturl(t, "/", controllName, methodName, params, m)
		if ok {
			return url
		}
	}
	return ""
}

func (p *ControllerRegister) geturl(t *Tree, url, controllName, methodName string, params map[string]string, httpMethod string) (bool, string) {
	for _, subtree := range t.fixrouters {
		u := path.Join(url, subtree.prefix)
		ok, u := p.geturl(subtree, u, controllName, methodName, params, httpMethod)
		if ok {
			return ok, u
		}
	}
	if t.wildcard != nil {
		u := path.Join(url, urlPlaceholder)
		ok, u := p.geturl(t.wildcard, u, controllName, methodName, params, httpMethod)
		if ok {
			return ok, u
		}
	}
	for _, l := range t.leaves {
		if c, ok := l.runObject.(*ControllerInfo); ok {
			if c.routerType == routerTypeBeego &&
				strings.HasSuffix(path.Join(c.controllerType.PkgPath(), c.controllerType.Name()), controllName) {
				find := false
				if HTTPMETHOD[strings.ToUpper(methodName)] {
					if len(c.methods) == 0 {
						find = true
					} else if m, ok := c.methods[strings.ToUpper(methodName)]; ok && m == strings.ToUpper(methodName) {
						find = true
					} else if m, ok = c.methods["*"]; ok && m == methodName {
						find = true
					}
				}
				if !find {
					for m, md := range c.methods {
						if (m == "*" || m == httpMethod) && md == methodName {
							find = true
						}
					}
				}
				if find {
					if l.regexps == nil {
						if len(l.wildcards) == 0 {
							return true, strings.Replace(url, "/"+urlPlaceholder, "", 1) + toURL(params)
						}
						if len(l.wildcards) == 1 {
							if v, ok := params[l.wildcards[0]]; ok {
								delete(params, l.wildcards[0])
								return true, strings.Replace(url, urlPlaceholder, v, 1) + toURL(params)
							}
							return false, ""
						}
						if len(l.wildcards) == 3 && l.wildcards[0] == "." {
							if p, ok := params[":path"]; ok {
								if e, isok := params[":ext"]; isok {
									delete(params, ":path")
									delete(params, ":ext")
									return true, strings.Replace(url, urlPlaceholder, p+"."+e, -1) + toURL(params)
								}
							}
						}
						canskip := false
						for _, v := range l.wildcards {
							if v == ":" {
								canskip = true
								continue
							}
							if u, ok := params[v]; ok {
								delete(params, v)
								url = strings.Replace(url, urlPlaceholder, u, 1)
							} else {
								if canskip {
									canskip = false
									continue
								}
								return false, ""
							}
						}
						return true, url + toURL(params)
					}
					var i int
					var startreg bool
					regurl := ""
					for _, v := range strings.Trim(l.regexps.String(), "^$") {
						if v == '(' {
							startreg = true
							continue
						} else if v == ')' {
							startreg = false
							if v, ok := params[l.wildcards[i]]; ok {
								delete(params, l.wildcards[i])
								regurl = regurl + v
								i++
							} else {
								break
							}
						} else if !startreg {
							regurl = string(append([]rune(regurl), v))
						}
					}
					if l.regexps.MatchString(regurl) {
						ps := strings.Split(regurl, "/")
						for _, p := range ps {
							url = strings.Replace(url, urlPlaceholder, p, 1)
						}
						return true, url + toURL(params)
					}
				}
			}
		}
	}

	return false, ""
}

func (p *ControllerRegister) execFilter(context *beecontext.Context, urlPath string, pos int) (started bool) {
	var preFilterParams map[string]string
	for _, filterR := range p.filters[pos] {
		if filterR.returnOnOutput && context.ResponseWriter.Started {
			return true
		}
		if filterR.resetParams {
			preFilterParams = context.Input.Params()
		}
		if ok := filterR.ValidRouter(urlPath, context); ok {
			filterR.filterFunc(context)
			if filterR.resetParams {
				context.Input.ResetParams()
				for k, v := range preFilterParams {
					context.Input.SetParam(k, v)
				}
			}
		}
		if filterR.returnOnOutput && context.ResponseWriter.Started {
			return true
		}
	}
	return false
}

// Implement http.Handler interface.
func (p *ControllerRegister) ServeHTTP(rw http.ResponseWriter, r *http.Request) {
	startTime := time.Now()
	var (
		runRouter    reflect.Type
		findRouter   bool
		runMethod    string
		methodParams []*param.MethodParam
		routerInfo   *ControllerInfo
		isRunnable   bool
	)
	context := p.pool.Get().(*beecontext.Context)
	context.Reset(rw, r)

	defer p.pool.Put(context)
	if BConfig.RecoverFunc != nil {
		defer BConfig.RecoverFunc(context)
	}

	context.Output.EnableGzip = BConfig.EnableGzip

	if BConfig.RunMode == DEV {
		context.Output.Header("Server", BConfig.ServerName)
	}

	var urlPath = r.URL.Path

	if !BConfig.RouterCaseSensitive {
		urlPath = strings.ToLower(urlPath)
	}

	// filter wrong http method
	if !HTTPMETHOD[r.Method] {
		http.Error(rw, "Method Not Allowed", 405)
		goto Admin
	}

	// filter for static file
	if len(p.filters[BeforeStatic]) > 0 && p.execFilter(context, urlPath, BeforeStatic) {
		goto Admin
	}

	serverStaticRouter(context)

	if context.ResponseWriter.Started {
		findRouter = true
		goto Admin
	}

	if r.Method != http.MethodGet && r.Method != http.MethodHead {
		if BConfig.CopyRequestBody && !context.Input.IsUpload() {
			context.Input.CopyBody(BConfig.MaxMemory)
		}
		context.Input.ParseFormOrMulitForm(BConfig.MaxMemory)
	}

	// session init
	if BConfig.WebConfig.Session.SessionOn {
		var err error
		context.Input.CruSession, err = GlobalSessions.SessionStart(rw, r)
		if err != nil {
			logs.Error(err)
			exception("503", context)
			goto Admin
		}
		defer func() {
			if context.Input.CruSession != nil {
				context.Input.CruSession.SessionRelease(rw)
			}
		}()
	}
	if len(p.filters[BeforeRouter]) > 0 && p.execFilter(context, urlPath, BeforeRouter) {
		goto Admin
	}
	// User can define RunController and RunMethod in filter
	if context.Input.RunController != nil && context.Input.RunMethod != "" {
		findRouter = true
		runMethod = context.Input.RunMethod
		runRouter = context.Input.RunController
	} else {
		routerInfo, findRouter = p.FindRouter(context)
	}

	//if no matches to url, throw a not found exception
	if !findRouter {
		exception("404", context)
		goto Admin
	}
	if splat := context.Input.Param(":splat"); splat != "" {
		for k, v := range strings.Split(splat, "/") {
			context.Input.SetParam(strconv.Itoa(k), v)
		}
	}

	//execute middleware filters
	if len(p.filters[BeforeExec]) > 0 && p.execFilter(context, urlPath, BeforeExec) {
		goto Admin
	}

	//check policies
	if p.execPolicy(context, urlPath) {
		goto Admin
	}

	if routerInfo != nil {
		//store router pattern into context
		context.Input.SetData("RouterPattern", routerInfo.pattern)
		if routerInfo.routerType == routerTypeRESTFul {
			if _, ok := routerInfo.methods[r.Method]; ok {
				isRunnable = true
				routerInfo.runFunction(context)
			} else {
				exception("405", context)
				goto Admin
			}
		} else if routerInfo.routerType == routerTypeHandler {
			isRunnable = true
			routerInfo.handler.ServeHTTP(rw, r)
		} else {
			runRouter = routerInfo.controllerType
			methodParams = routerInfo.methodParams
			method := r.Method
			if r.Method == http.MethodPost && context.Input.Query("_method") == http.MethodPost {
				method = http.MethodPut
			}
			if r.Method == http.MethodPost && context.Input.Query("_method") == http.MethodDelete {
				method = http.MethodDelete
			}
			if m, ok := routerInfo.methods[method]; ok {
				runMethod = m
			} else if m, ok = routerInfo.methods["*"]; ok {
				runMethod = m
			} else {
				runMethod = method
			}
		}
	}

	// also defined runRouter & runMethod from filter
	if !isRunnable {
		//Invoke the request handler
		var execController ControllerInterface
		if routerInfo.initialize != nil {
			execController = routerInfo.initialize()
		} else {
			vc := reflect.New(runRouter)
			var ok bool
			execController, ok = vc.Interface().(ControllerInterface)
			if !ok {
				panic("controller is not ControllerInterface")
			}
		}

		//call the controller init function
		execController.Init(context, runRouter.Name(), runMethod, execController)

		//call prepare function
		execController.Prepare()

		//if XSRF is Enable then check cookie where there has any cookie in the  request's cookie _csrf
		if BConfig.WebConfig.EnableXSRF {
			execController.XSRFToken()
			if r.Method == http.MethodPost || r.Method == http.MethodDelete || r.Method == http.MethodPut ||
				(r.Method == http.MethodPost && (context.Input.Query("_method") == http.MethodDelete || context.Input.Query("_method") == http.MethodPut)) {
				execController.CheckXSRFCookie()
			}
		}

		execController.URLMapping()

		if !context.ResponseWriter.Started {
			//exec main logic
			switch runMethod {
			case http.MethodGet:
				execController.Get()
			case http.MethodPost:
				execController.Post()
			case http.MethodDelete:
				execController.Delete()
			case http.MethodPut:
				execController.Put()
			case http.MethodHead:
				execController.Head()
			case http.MethodPatch:
				execController.Patch()
			case http.MethodOptions:
				execController.Options()
			default:
				if !execController.HandlerFunc(runMethod) {
					vc := reflect.ValueOf(execController)
					method := vc.MethodByName(runMethod)
					in := param.ConvertParams(methodParams, method.Type(), context)
					out := method.Call(in)

					//For backward compatibility we only handle response if we had incoming methodParams
					if methodParams != nil {
						p.handleParamResponse(context, execController, out)
					}
				}
			}

			//render template
			if !context.ResponseWriter.Started && context.Output.Status == 0 {
				if BConfig.WebConfig.AutoRender {
					if err := execController.Render(); err != nil {
						logs.Error(err)
					}
				}
			}
		}

		// finish all runRouter. release resource
		execController.Finish()
	}

	//execute middleware filters
	if len(p.filters[AfterExec]) > 0 && p.execFilter(context, urlPath, AfterExec) {
		goto Admin
	}

	if len(p.filters[FinishRouter]) > 0 && p.execFilter(context, urlPath, FinishRouter) {
		goto Admin
	}

Admin:
	//admin module record QPS

	statusCode := context.ResponseWriter.Status
	if statusCode == 0 {
		statusCode = 200
	}

	if BConfig.Listen.EnableAdmin {
		timeDur := time.Since(startTime)
		pattern := ""
		if routerInfo != nil {
			pattern = routerInfo.pattern
		}

		if FilterMonitorFunc(r.Method, r.URL.Path, timeDur, pattern, statusCode) {
			if runRouter != nil {
				go toolbox.StatisticsMap.AddStatistics(r.Method, r.URL.Path, runRouter.Name(), timeDur)
			} else {
				go toolbox.StatisticsMap.AddStatistics(r.Method, r.URL.Path, "", timeDur)
			}
		}
	}

	if BConfig.RunMode == DEV || BConfig.Log.AccessLogs {
		timeDur := time.Since(startTime)
		var devInfo string

		iswin := (runtime.GOOS == "windows")
		statusColor := logs.ColorByStatus(iswin, statusCode)
		methodColor := logs.ColorByMethod(iswin, r.Method)
		resetColor := logs.ColorByMethod(iswin, "")
		if BConfig.Log.AccessLogsFormat != "" {
			record := &logs.AccessLogRecord{
				RemoteAddr:     context.Input.IP(),
				RequestTime:    startTime,
				RequestMethod:  r.Method,
				Request:        fmt.Sprintf("%s %s %s", r.Method, r.RequestURI, r.Proto),
				ServerProtocol: r.Proto,
				Host:           r.Host,
				Status:         statusCode,
				ElapsedTime:    timeDur,
				HTTPReferrer:   r.Header.Get("Referer"),
				HTTPUserAgent:  r.Header.Get("User-Agent"),
				RemoteUser:     r.Header.Get("Remote-User"),
				BodyBytesSent:  0, //@todo this one is missing!
			}
			logs.AccessLog(record, BConfig.Log.AccessLogsFormat)
		} else {
			if findRouter {
				if routerInfo != nil {
					devInfo = fmt.Sprintf("|%15s|%s %3d %s|%13s|%8s|%s %-7s %s %-3s   r:%s", context.Input.IP(), statusColor, statusCode,
						resetColor, timeDur.String(), "match", methodColor, r.Method, resetColor, r.URL.Path,
						routerInfo.pattern)
				} else {
					devInfo = fmt.Sprintf("|%15s|%s %3d %s|%13s|%8s|%s %-7s %s %-3s", context.Input.IP(), statusColor, statusCode, resetColor,
						timeDur.String(), "match", methodColor, r.Method, resetColor, r.URL.Path)
				}
			} else {
				devInfo = fmt.Sprintf("|%15s|%s %3d %s|%13s|%8s|%s %-7s %s %-3s", context.Input.IP(), statusColor, statusCode, resetColor,
					timeDur.String(), "nomatch", methodColor, r.Method, resetColor, r.URL.Path)
			}
			if iswin {
				logs.W32Debug(devInfo)
			} else {
				logs.Debug(devInfo)
			}
		}
	}
	// Call WriteHeader if status code has been set changed
	if context.Output.Status != 0 {
		context.ResponseWriter.WriteHeader(context.Output.Status)
	}
}

func (p *ControllerRegister) handleParamResponse(context *beecontext.Context, execController ControllerInterface, results []reflect.Value) {
	//looping in reverse order for the case when both error and value are returned and error sets the response status code
	for i := len(results) - 1; i >= 0; i-- {
		result := results[i]
		if result.Kind() != reflect.Interface || !result.IsNil() {
			resultValue := result.Interface()
			context.RenderMethodResult(resultValue)
		}
	}
	if !context.ResponseWriter.Started && context.Output.Status == 0 {
		context.Output.SetStatus(200)
	}
}

// FindRouter Find Router info for URL
func (p *ControllerRegister) FindRouter(context *beecontext.Context) (routerInfo *ControllerInfo, isFind bool) {
	var urlPath = context.Input.URL()
	if !BConfig.RouterCaseSensitive {
		urlPath = strings.ToLower(urlPath)
	}
	httpMethod := context.Input.Method()
	if t, ok := p.routers[httpMethod]; ok {
		runObject := t.Match(urlPath, context)
		if r, ok := runObject.(*ControllerInfo); ok {
			return r, true
		}
	}
	return
}

func toURL(params map[string]string) string {
	if len(params) == 0 {
		return ""
	}
	u := "?"
	for k, v := range params {
		u += k + "=" + v + "&"
	}
	return strings.TrimRight(u, "&")
}<|MERGE_RESOLUTION|>--- conflicted
+++ resolved
@@ -202,17 +202,10 @@
 		numOfFields := elemVal.NumField()
 		for i := 0; i < numOfFields; i++ {
 			fieldType := elemType.Field(i)
-<<<<<<< HEAD
-
-			if execElem.FieldByName(fieldType.Name).CanSet() {
-				fieldVal := elemVal.Field(i)
-				execElem.FieldByName(fieldType.Name).Set(fieldVal)
-=======
 			elemField := execElem.FieldByName(fieldType.Name)
 			if elemField.CanSet() {
 				fieldVal := elemVal.Field(i)
 				elemField.Set(fieldVal)
->>>>>>> 654ebebe
 			}
 		}
 
