// Copyright 2014 beego Author. All Rights Reserved.
//
// Licensed under the Apache License, Version 2.0 (the "License");
// you may not use this file except in compliance with the License.
// You may obtain a copy of the License at
//
//      http://www.apache.org/licenses/LICENSE-2.0
//
// Unless required by applicable law or agreed to in writing, software
// distributed under the License is distributed on an "AS IS" BASIS,
// WITHOUT WARRANTIES OR CONDITIONS OF ANY KIND, either express or implied.
// See the License for the specific language governing permissions and
// limitations under the License.

package beego

import (
	"fmt"
	"net/http"
	"path"
	"path/filepath"
	"reflect"
	"runtime"
	"strconv"
	"strings"
	"sync"
	"time"

	beecontext "github.com/astaxie/beego/context"
	"github.com/astaxie/beego/context/param"
	"github.com/astaxie/beego/logs"
	"github.com/astaxie/beego/toolbox"
	"github.com/astaxie/beego/utils"
)

// default filter execution points
const (
	BeforeStatic = iota
	BeforeRouter
	BeforeExec
	AfterExec
	FinishRouter
)

const (
	routerTypeBeego = iota
	routerTypeRESTFul
	routerTypeHandler
)

var (
	// HTTPMETHOD list the supported http methods.
	HTTPMETHOD = map[string]string{
		"GET":       "GET",
		"POST":      "POST",
		"PUT":       "PUT",
		"DELETE":    "DELETE",
		"PATCH":     "PATCH",
		"OPTIONS":   "OPTIONS",
		"HEAD":      "HEAD",
		"TRACE":     "TRACE",
		"CONNECT":   "CONNECT",
		"MKCOL":     "MKCOL",
		"COPY":      "COPY",
		"MOVE":      "MOVE",
		"PROPFIND":  "PROPFIND",
		"PROPPATCH": "PROPPATCH",
		"LOCK":      "LOCK",
		"UNLOCK":    "UNLOCK",
	}
	// these beego.Controller's methods shouldn't reflect to AutoRouter
	exceptMethod = []string{"Init", "Prepare", "Finish", "Render", "RenderString",
		"RenderBytes", "Redirect", "Abort", "StopRun", "UrlFor", "ServeJSON", "ServeJSONP",
		"ServeXML", "Input", "ParseForm", "GetString", "GetStrings", "GetInt", "GetBool",
		"GetFloat", "GetFile", "SaveToFile", "StartSession", "SetSession", "GetSession",
		"DelSession", "SessionRegenerateID", "DestroySession", "IsAjax", "GetSecureCookie",
		"SetSecureCookie", "XsrfToken", "CheckXsrfCookie", "XsrfFormHtml",
		"GetControllerAndAction", "ServeFormatted"}

	urlPlaceholder = "{{placeholder}}"
	// DefaultAccessLogFilter will skip the accesslog if return true
	DefaultAccessLogFilter FilterHandler = &logFilter{}
)

// FilterHandler is an interface for
type FilterHandler interface {
	Filter(*beecontext.Context) bool
}

// default log filter static file will not show
type logFilter struct {
}

func (l *logFilter) Filter(ctx *beecontext.Context) bool {
	requestPath := path.Clean(ctx.Request.URL.Path)
	if requestPath == "/favicon.ico" || requestPath == "/robots.txt" {
		return true
	}
	for prefix := range BConfig.WebConfig.StaticDir {
		if strings.HasPrefix(requestPath, prefix) {
			return true
		}
	}
	return false
}

// ExceptMethodAppend to append a slice's value into "exceptMethod", for controller's methods shouldn't reflect to AutoRouter
func ExceptMethodAppend(action string) {
	exceptMethod = append(exceptMethod, action)
}

// ControllerInfo holds information about the controller.
type ControllerInfo struct {
	pattern        string
	controllerType reflect.Type
	methods        map[string]string
	handler        http.Handler
	runFunction    FilterFunc
	routerType     int
<<<<<<< HEAD
	initialize     func() ControllerInterface
=======
	methodParams   []*param.MethodParam
>>>>>>> 5e8312bc
}

// ControllerRegister containers registered router rules, controller handlers and filters.
type ControllerRegister struct {
	routers      map[string]*Tree
	enablePolicy bool
	policies     map[string]*Tree
	enableFilter bool
	filters      [FinishRouter + 1][]*FilterRouter
	pool         sync.Pool
}

// NewControllerRegister returns a new ControllerRegister.
func NewControllerRegister() *ControllerRegister {
	cr := &ControllerRegister{
		routers:  make(map[string]*Tree),
		policies: make(map[string]*Tree),
	}
	cr.pool.New = func() interface{} {
		return beecontext.NewContext()
	}
	return cr
}

// Add controller handler and pattern rules to ControllerRegister.
// usage:
//	default methods is the same name as method
//	Add("/user",&UserController{})
//	Add("/api/list",&RestController{},"*:ListFood")
//	Add("/api/create",&RestController{},"post:CreateFood")
//	Add("/api/update",&RestController{},"put:UpdateFood")
//	Add("/api/delete",&RestController{},"delete:DeleteFood")
//	Add("/api",&RestController{},"get,post:ApiFunc"
//	Add("/simple",&SimpleController{},"get:GetFunc;post:PostFunc")
func (p *ControllerRegister) Add(pattern string, c ControllerInterface, mappingMethods ...string) {
	p.addWithMethodParams(pattern, c, nil, mappingMethods...)
}

func (p *ControllerRegister) addWithMethodParams(pattern string, c ControllerInterface, methodParams []*param.MethodParam, mappingMethods ...string) {
	reflectVal := reflect.ValueOf(c)
	t := reflect.Indirect(reflectVal).Type()
	methods := make(map[string]string)
	if len(mappingMethods) > 0 {
		semi := strings.Split(mappingMethods[0], ";")
		for _, v := range semi {
			colon := strings.Split(v, ":")
			if len(colon) != 2 {
				panic("method mapping format is invalid")
			}
			comma := strings.Split(colon[0], ",")
			for _, m := range comma {
				if _, ok := HTTPMETHOD[strings.ToUpper(m)]; m == "*" || ok {
					if val := reflectVal.MethodByName(colon[1]); val.IsValid() {
						methods[strings.ToUpper(m)] = colon[1]
					} else {
						panic("'" + colon[1] + "' method doesn't exist in the controller " + t.Name())
					}
				} else {
					panic(v + " is an invalid method mapping. Method doesn't exist " + m)
				}
			}
		}
	}

	route := &ControllerInfo{}
	route.pattern = pattern
	route.methods = methods
	route.routerType = routerTypeBeego
	route.controllerType = t
<<<<<<< HEAD
	route.initialize = func() ControllerInterface {
		vc := reflect.New(route.controllerType)
		execController, ok := vc.Interface().(ControllerInterface)
		if !ok {
			panic("controller is not ControllerInterface")
		}

		elemVal := reflect.ValueOf(c).Elem()
		elemType := reflect.TypeOf(c).Elem()
		execElem := reflect.ValueOf(execController).Elem()

		numOfFields := elemVal.NumField()
		for i := 0; i < numOfFields; i++ {
			fieldVal := elemVal.Field(i)
			fieldType := elemType.Field(i)
			execElem.FieldByName(fieldType.Name).Set(fieldVal)
		}

		return execController
	}

=======
	route.methodParams = methodParams
>>>>>>> 5e8312bc
	if len(methods) == 0 {
		for _, m := range HTTPMETHOD {
			p.addToRouter(m, pattern, route)
		}
	} else {
		for k := range methods {
			if k == "*" {
				for _, m := range HTTPMETHOD {
					p.addToRouter(m, pattern, route)
				}
			} else {
				p.addToRouter(k, pattern, route)
			}
		}
	}
}

func (p *ControllerRegister) addToRouter(method, pattern string, r *ControllerInfo) {
	if !BConfig.RouterCaseSensitive {
		pattern = strings.ToLower(pattern)
	}
	if t, ok := p.routers[method]; ok {
		t.AddRouter(pattern, r)
	} else {
		t := NewTree()
		t.AddRouter(pattern, r)
		p.routers[method] = t
	}
}

// Include only when the Runmode is dev will generate router file in the router/auto.go from the controller
// Include(&BankAccount{}, &OrderController{},&RefundController{},&ReceiptController{})
func (p *ControllerRegister) Include(cList ...ControllerInterface) {
	if BConfig.RunMode == DEV {
		skip := make(map[string]bool, 10)
		for _, c := range cList {
			reflectVal := reflect.ValueOf(c)
			t := reflect.Indirect(reflectVal).Type()
			wgopath := utils.GetGOPATHs()
			if len(wgopath) == 0 {
				panic("you are in dev mode. So please set gopath")
			}
			pkgpath := ""
			for _, wg := range wgopath {
				wg, _ = filepath.EvalSymlinks(filepath.Join(wg, "src", t.PkgPath()))
				if utils.FileExists(wg) {
					pkgpath = wg
					break
				}
			}
			if pkgpath != "" {
				if _, ok := skip[pkgpath]; !ok {
					skip[pkgpath] = true
					parserPkg(pkgpath, t.PkgPath())
				}
			}
		}
	}
	for _, c := range cList {
		reflectVal := reflect.ValueOf(c)
		t := reflect.Indirect(reflectVal).Type()
		key := t.PkgPath() + ":" + t.Name()
		if comm, ok := GlobalControllerRouter[key]; ok {
			for _, a := range comm {
				p.addWithMethodParams(a.Router, c, a.MethodParams, strings.Join(a.AllowHTTPMethods, ",")+":"+a.Method)
			}
		}
	}
}

// Get add get method
// usage:
//    Get("/", func(ctx *context.Context){
//          ctx.Output.Body("hello world")
//    })
func (p *ControllerRegister) Get(pattern string, f FilterFunc) {
	p.AddMethod("get", pattern, f)
}

// Post add post method
// usage:
//    Post("/api", func(ctx *context.Context){
//          ctx.Output.Body("hello world")
//    })
func (p *ControllerRegister) Post(pattern string, f FilterFunc) {
	p.AddMethod("post", pattern, f)
}

// Put add put method
// usage:
//    Put("/api/:id", func(ctx *context.Context){
//          ctx.Output.Body("hello world")
//    })
func (p *ControllerRegister) Put(pattern string, f FilterFunc) {
	p.AddMethod("put", pattern, f)
}

// Delete add delete method
// usage:
//    Delete("/api/:id", func(ctx *context.Context){
//          ctx.Output.Body("hello world")
//    })
func (p *ControllerRegister) Delete(pattern string, f FilterFunc) {
	p.AddMethod("delete", pattern, f)
}

// Head add head method
// usage:
//    Head("/api/:id", func(ctx *context.Context){
//          ctx.Output.Body("hello world")
//    })
func (p *ControllerRegister) Head(pattern string, f FilterFunc) {
	p.AddMethod("head", pattern, f)
}

// Patch add patch method
// usage:
//    Patch("/api/:id", func(ctx *context.Context){
//          ctx.Output.Body("hello world")
//    })
func (p *ControllerRegister) Patch(pattern string, f FilterFunc) {
	p.AddMethod("patch", pattern, f)
}

// Options add options method
// usage:
//    Options("/api/:id", func(ctx *context.Context){
//          ctx.Output.Body("hello world")
//    })
func (p *ControllerRegister) Options(pattern string, f FilterFunc) {
	p.AddMethod("options", pattern, f)
}

// Any add all method
// usage:
//    Any("/api/:id", func(ctx *context.Context){
//          ctx.Output.Body("hello world")
//    })
func (p *ControllerRegister) Any(pattern string, f FilterFunc) {
	p.AddMethod("*", pattern, f)
}

// AddMethod add http method router
// usage:
//    AddMethod("get","/api/:id", func(ctx *context.Context){
//          ctx.Output.Body("hello world")
//    })
func (p *ControllerRegister) AddMethod(method, pattern string, f FilterFunc) {
	method = strings.ToUpper(method)
	if _, ok := HTTPMETHOD[method]; method != "*" && !ok {
		panic("not support http method: " + method)
	}
	route := &ControllerInfo{}
	route.pattern = pattern
	route.routerType = routerTypeRESTFul
	route.runFunction = f
	methods := make(map[string]string)
	if method == "*" {
		for _, val := range HTTPMETHOD {
			methods[val] = val
		}
	} else {
		methods[method] = method
	}
	route.methods = methods
	for k := range methods {
		if k == "*" {
			for _, m := range HTTPMETHOD {
				p.addToRouter(m, pattern, route)
			}
		} else {
			p.addToRouter(k, pattern, route)
		}
	}
}

// Handler add user defined Handler
func (p *ControllerRegister) Handler(pattern string, h http.Handler, options ...interface{}) {
	route := &ControllerInfo{}
	route.pattern = pattern
	route.routerType = routerTypeHandler
	route.handler = h
	if len(options) > 0 {
		if _, ok := options[0].(bool); ok {
			pattern = path.Join(pattern, "?:all(.*)")
		}
	}
	for _, m := range HTTPMETHOD {
		p.addToRouter(m, pattern, route)
	}
}

// AddAuto router to ControllerRegister.
// example beego.AddAuto(&MainContorlller{}),
// MainController has method List and Page.
// visit the url /main/list to execute List function
// /main/page to execute Page function.
func (p *ControllerRegister) AddAuto(c ControllerInterface) {
	p.AddAutoPrefix("/", c)
}

// AddAutoPrefix Add auto router to ControllerRegister with prefix.
// example beego.AddAutoPrefix("/admin",&MainContorlller{}),
// MainController has method List and Page.
// visit the url /admin/main/list to execute List function
// /admin/main/page to execute Page function.
func (p *ControllerRegister) AddAutoPrefix(prefix string, c ControllerInterface) {
	reflectVal := reflect.ValueOf(c)
	rt := reflectVal.Type()
	ct := reflect.Indirect(reflectVal).Type()
	controllerName := strings.TrimSuffix(ct.Name(), "Controller")
	for i := 0; i < rt.NumMethod(); i++ {
		if !utils.InSlice(rt.Method(i).Name, exceptMethod) {
			route := &ControllerInfo{}
			route.routerType = routerTypeBeego
			route.methods = map[string]string{"*": rt.Method(i).Name}
			route.controllerType = ct
			pattern := path.Join(prefix, strings.ToLower(controllerName), strings.ToLower(rt.Method(i).Name), "*")
			patternInit := path.Join(prefix, controllerName, rt.Method(i).Name, "*")
			patternFix := path.Join(prefix, strings.ToLower(controllerName), strings.ToLower(rt.Method(i).Name))
			patternFixInit := path.Join(prefix, controllerName, rt.Method(i).Name)
			route.pattern = pattern
			for _, m := range HTTPMETHOD {
				p.addToRouter(m, pattern, route)
				p.addToRouter(m, patternInit, route)
				p.addToRouter(m, patternFix, route)
				p.addToRouter(m, patternFixInit, route)
			}
		}
	}
}

// InsertFilter Add a FilterFunc with pattern rule and action constant.
// params is for:
//   1. setting the returnOnOutput value (false allows multiple filters to execute)
//   2. determining whether or not params need to be reset.
func (p *ControllerRegister) InsertFilter(pattern string, pos int, filter FilterFunc, params ...bool) error {
	mr := &FilterRouter{
		tree:           NewTree(),
		pattern:        pattern,
		filterFunc:     filter,
		returnOnOutput: true,
	}
	if !BConfig.RouterCaseSensitive {
		mr.pattern = strings.ToLower(pattern)
	}

	paramsLen := len(params)
	if paramsLen > 0 {
		mr.returnOnOutput = params[0]
	}
	if paramsLen > 1 {
		mr.resetParams = params[1]
	}
	mr.tree.AddRouter(pattern, true)
	return p.insertFilterRouter(pos, mr)
}

// add Filter into
func (p *ControllerRegister) insertFilterRouter(pos int, mr *FilterRouter) (err error) {
	if pos < BeforeStatic || pos > FinishRouter {
		err = fmt.Errorf("can not find your filter position")
		return
	}
	p.enableFilter = true
	p.filters[pos] = append(p.filters[pos], mr)
	return nil
}

// URLFor does another controller handler in this request function.
// it can access any controller method.
func (p *ControllerRegister) URLFor(endpoint string, values ...interface{}) string {
	paths := strings.Split(endpoint, ".")
	if len(paths) <= 1 {
		logs.Warn("urlfor endpoint must like path.controller.method")
		return ""
	}
	if len(values)%2 != 0 {
		logs.Warn("urlfor params must key-value pair")
		return ""
	}
	params := make(map[string]string)
	if len(values) > 0 {
		key := ""
		for k, v := range values {
			if k%2 == 0 {
				key = fmt.Sprint(v)
			} else {
				params[key] = fmt.Sprint(v)
			}
		}
	}
	controllName := strings.Join(paths[:len(paths)-1], "/")
	methodName := paths[len(paths)-1]
	for m, t := range p.routers {
		ok, url := p.geturl(t, "/", controllName, methodName, params, m)
		if ok {
			return url
		}
	}
	return ""
}

func (p *ControllerRegister) geturl(t *Tree, url, controllName, methodName string, params map[string]string, httpMethod string) (bool, string) {
	for _, subtree := range t.fixrouters {
		u := path.Join(url, subtree.prefix)
		ok, u := p.geturl(subtree, u, controllName, methodName, params, httpMethod)
		if ok {
			return ok, u
		}
	}
	if t.wildcard != nil {
		u := path.Join(url, urlPlaceholder)
		ok, u := p.geturl(t.wildcard, u, controllName, methodName, params, httpMethod)
		if ok {
			return ok, u
		}
	}
	for _, l := range t.leaves {
		if c, ok := l.runObject.(*ControllerInfo); ok {
			if c.routerType == routerTypeBeego &&
				strings.HasSuffix(path.Join(c.controllerType.PkgPath(), c.controllerType.Name()), controllName) {
				find := false
				if _, ok := HTTPMETHOD[strings.ToUpper(methodName)]; ok {
					if len(c.methods) == 0 {
						find = true
					} else if m, ok := c.methods[strings.ToUpper(methodName)]; ok && m == strings.ToUpper(methodName) {
						find = true
					} else if m, ok = c.methods["*"]; ok && m == methodName {
						find = true
					}
				}
				if !find {
					for m, md := range c.methods {
						if (m == "*" || m == httpMethod) && md == methodName {
							find = true
						}
					}
				}
				if find {
					if l.regexps == nil {
						if len(l.wildcards) == 0 {
							return true, strings.Replace(url, "/"+urlPlaceholder, "", 1) + toURL(params)
						}
						if len(l.wildcards) == 1 {
							if v, ok := params[l.wildcards[0]]; ok {
								delete(params, l.wildcards[0])
								return true, strings.Replace(url, urlPlaceholder, v, 1) + toURL(params)
							}
							return false, ""
						}
						if len(l.wildcards) == 3 && l.wildcards[0] == "." {
							if p, ok := params[":path"]; ok {
								if e, isok := params[":ext"]; isok {
									delete(params, ":path")
									delete(params, ":ext")
									return true, strings.Replace(url, urlPlaceholder, p+"."+e, -1) + toURL(params)
								}
							}
						}
						canskip := false
						for _, v := range l.wildcards {
							if v == ":" {
								canskip = true
								continue
							}
							if u, ok := params[v]; ok {
								delete(params, v)
								url = strings.Replace(url, urlPlaceholder, u, 1)
							} else {
								if canskip {
									canskip = false
									continue
								}
								return false, ""
							}
						}
						return true, url + toURL(params)
					}
					var i int
					var startreg bool
					regurl := ""
					for _, v := range strings.Trim(l.regexps.String(), "^$") {
						if v == '(' {
							startreg = true
							continue
						} else if v == ')' {
							startreg = false
							if v, ok := params[l.wildcards[i]]; ok {
								delete(params, l.wildcards[i])
								regurl = regurl + v
								i++
							} else {
								break
							}
						} else if !startreg {
							regurl = string(append([]rune(regurl), v))
						}
					}
					if l.regexps.MatchString(regurl) {
						ps := strings.Split(regurl, "/")
						for _, p := range ps {
							url = strings.Replace(url, urlPlaceholder, p, 1)
						}
						return true, url + toURL(params)
					}
				}
			}
		}
	}

	return false, ""
}

func (p *ControllerRegister) execFilter(context *beecontext.Context, urlPath string, pos int) (started bool) {
	var preFilterParams map[string]string
	for _, filterR := range p.filters[pos] {
		if filterR.returnOnOutput && context.ResponseWriter.Started {
			return true
		}
		if filterR.resetParams {
			preFilterParams = context.Input.Params()
		}
		if ok := filterR.ValidRouter(urlPath, context); ok {
			filterR.filterFunc(context)
			if filterR.resetParams {
				context.Input.ResetParams()
				for k, v := range preFilterParams {
					context.Input.SetParam(k, v)
				}
			}
		}
		if filterR.returnOnOutput && context.ResponseWriter.Started {
			return true
		}
	}
	return false
}

// Implement http.Handler interface.
func (p *ControllerRegister) ServeHTTP(rw http.ResponseWriter, r *http.Request) {
	startTime := time.Now()
	var (
		runRouter    reflect.Type
		findRouter   bool
		runMethod    string
		methodParams []*param.MethodParam
		routerInfo   *ControllerInfo
		isRunnable   bool
	)
	context := p.pool.Get().(*beecontext.Context)
	context.Reset(rw, r)

	defer p.pool.Put(context)
	if BConfig.RecoverFunc != nil {
		defer BConfig.RecoverFunc(context)
	}

	context.Output.EnableGzip = BConfig.EnableGzip

	if BConfig.RunMode == DEV {
		context.Output.Header("Server", BConfig.ServerName)
	}

	var urlPath = r.URL.Path

	if !BConfig.RouterCaseSensitive {
		urlPath = strings.ToLower(urlPath)
	}

	// filter wrong http method
	if _, ok := HTTPMETHOD[r.Method]; !ok {
		http.Error(rw, "Method Not Allowed", 405)
		goto Admin
	}

	// filter for static file
	if len(p.filters[BeforeStatic]) > 0 && p.execFilter(context, urlPath, BeforeStatic) {
		goto Admin
	}

	serverStaticRouter(context)

	if context.ResponseWriter.Started {
		findRouter = true
		goto Admin
	}

	if r.Method != http.MethodGet && r.Method != http.MethodHead {
		if BConfig.CopyRequestBody && !context.Input.IsUpload() {
			context.Input.CopyBody(BConfig.MaxMemory)
		}
		context.Input.ParseFormOrMulitForm(BConfig.MaxMemory)
	}

	// session init
	if BConfig.WebConfig.Session.SessionOn {
		var err error
		context.Input.CruSession, err = GlobalSessions.SessionStart(rw, r)
		if err != nil {
			logs.Error(err)
			exception("503", context)
			goto Admin
		}
		defer func() {
			if context.Input.CruSession != nil {
				context.Input.CruSession.SessionRelease(rw)
			}
		}()
	}
	if len(p.filters[BeforeRouter]) > 0 && p.execFilter(context, urlPath, BeforeRouter) {
		goto Admin
	}
	// User can define RunController and RunMethod in filter
	if context.Input.RunController != nil && context.Input.RunMethod != "" {
		findRouter = true
		isRunnable = true
		runMethod = context.Input.RunMethod
		runRouter = context.Input.RunController
	} else {
		routerInfo, findRouter = p.FindRouter(context)
	}

	//if no matches to url, throw a not found exception
	if !findRouter {
		exception("404", context)
		goto Admin
	}
	if splat := context.Input.Param(":splat"); splat != "" {
		for k, v := range strings.Split(splat, "/") {
			context.Input.SetParam(strconv.Itoa(k), v)
		}
	}

	//execute middleware filters
	if len(p.filters[BeforeExec]) > 0 && p.execFilter(context, urlPath, BeforeExec) {
		goto Admin
	}

	//check policies
	if p.execPolicy(context, urlPath) {
		goto Admin
	}

	if routerInfo != nil {
		//store router pattern into context
		context.Input.SetData("RouterPattern", routerInfo.pattern)
		if routerInfo.routerType == routerTypeRESTFul {
			if _, ok := routerInfo.methods[r.Method]; ok {
				isRunnable = true
				routerInfo.runFunction(context)
			} else {
				exception("405", context)
				goto Admin
			}
		} else if routerInfo.routerType == routerTypeHandler {
			isRunnable = true
			routerInfo.handler.ServeHTTP(rw, r)
		} else {
			runRouter = routerInfo.controllerType
			methodParams = routerInfo.methodParams
			method := r.Method
			if r.Method == http.MethodPost && context.Input.Query("_method") == http.MethodPost {
				method = http.MethodPut
			}
			if r.Method == http.MethodPost && context.Input.Query("_method") == http.MethodDelete {
				method = http.MethodDelete
			}
			if m, ok := routerInfo.methods[method]; ok {
				runMethod = m
			} else if m, ok = routerInfo.methods["*"]; ok {
				runMethod = m
			} else {
				runMethod = method
			}
		}
	}

	// also defined runRouter & runMethod from filter
	if !isRunnable {
		//Invoke the request handler
		var execController ControllerInterface = routerInfo.initialize()

		//call the controller init function
		execController.Init(context, runRouter.Name(), runMethod, execController)

		//call prepare function
		execController.Prepare()

		//if XSRF is Enable then check cookie where there has any cookie in the  request's cookie _csrf
		if BConfig.WebConfig.EnableXSRF {
			execController.XSRFToken()
			if r.Method == http.MethodPost || r.Method == http.MethodDelete || r.Method == http.MethodPut ||
				(r.Method == http.MethodPost && (context.Input.Query("_method") == http.MethodDelete || context.Input.Query("_method") == http.MethodPut)) {
				execController.CheckXSRFCookie()
			}
		}

		execController.URLMapping()

		if !context.ResponseWriter.Started {
			//exec main logic
			switch runMethod {
			case http.MethodGet:
				execController.Get()
			case http.MethodPost:
				execController.Post()
			case http.MethodDelete:
				execController.Delete()
			case http.MethodPut:
				execController.Put()
			case http.MethodHead:
				execController.Head()
			case http.MethodPatch:
				execController.Patch()
			case http.MethodOptions:
				execController.Options()
			default:
				if !execController.HandlerFunc(runMethod) {
<<<<<<< HEAD
					var in []reflect.Value
					vc := reflect.ValueOf(execController)
=======
>>>>>>> 5e8312bc
					method := vc.MethodByName(runMethod)
					in := param.ConvertParams(methodParams, method.Type(), context)
					out := method.Call(in)

					//For backward compatibility we only handle response if we had incoming methodParams
					if methodParams != nil {
						p.handleParamResponse(context, execController, out)
					}
				}
			}

			//render template
			if !context.ResponseWriter.Started && context.Output.Status == 0 {
				if BConfig.WebConfig.AutoRender {
					if err := execController.Render(); err != nil {
						logs.Error(err)
					}
				}
			}
		}

		// finish all runRouter. release resource
		execController.Finish()
	}

	//execute middleware filters
	if len(p.filters[AfterExec]) > 0 && p.execFilter(context, urlPath, AfterExec) {
		goto Admin
	}

	if len(p.filters[FinishRouter]) > 0 && p.execFilter(context, urlPath, FinishRouter) {
		goto Admin
	}

Admin:
	//admin module record QPS
	if BConfig.Listen.EnableAdmin {
		timeDur := time.Since(startTime)
		if FilterMonitorFunc(r.Method, r.URL.Path, timeDur) {
			if runRouter != nil {
				go toolbox.StatisticsMap.AddStatistics(r.Method, r.URL.Path, runRouter.Name(), timeDur)
			} else {
				go toolbox.StatisticsMap.AddStatistics(r.Method, r.URL.Path, "", timeDur)
			}
		}
	}

	if BConfig.RunMode == DEV || BConfig.Log.AccessLogs {
		timeDur := time.Since(startTime)
		var devInfo string

		statusCode := context.ResponseWriter.Status
		if statusCode == 0 {
			statusCode = 200
		}

		iswin := (runtime.GOOS == "windows")
		statusColor := logs.ColorByStatus(iswin, statusCode)
		methodColor := logs.ColorByMethod(iswin, r.Method)
		resetColor := logs.ColorByMethod(iswin, "")

		if findRouter {
			if routerInfo != nil {
				devInfo = fmt.Sprintf("|%15s|%s %3d %s|%13s|%8s|%s %-7s %s %-3s   r:%s", context.Input.IP(), statusColor, statusCode,
					resetColor, timeDur.String(), "match", methodColor, r.Method, resetColor, r.URL.Path,
					routerInfo.pattern)
			} else {
				devInfo = fmt.Sprintf("|%15s|%s %3d %s|%13s|%8s|%s %-7s %s %-3s", context.Input.IP(), statusColor, statusCode, resetColor,
					timeDur.String(), "match", methodColor, r.Method, resetColor, r.URL.Path)
			}
		} else {
			devInfo = fmt.Sprintf("|%15s|%s %3d %s|%13s|%8s|%s %-7s %s %-3s", context.Input.IP(), statusColor, statusCode, resetColor,
				timeDur.String(), "nomatch", methodColor, r.Method, resetColor, r.URL.Path)
		}
		if iswin {
			logs.W32Debug(devInfo)
		} else {
			logs.Debug(devInfo)
		}
	}

	// Call WriteHeader if status code has been set changed
	if context.Output.Status != 0 {
		context.ResponseWriter.WriteHeader(context.Output.Status)
	}
}

func (p *ControllerRegister) handleParamResponse(context *beecontext.Context, execController ControllerInterface, results []reflect.Value) {
	//looping in reverse order for the case when both error and value are returned and error sets the response status code
	for i := len(results) - 1; i >= 0; i-- {
		result := results[i]
		if result.Kind() != reflect.Interface || !result.IsNil() {
			resultValue := result.Interface()
			context.RenderMethodResult(resultValue)
		}
	}
	if !context.ResponseWriter.Started && context.Output.Status == 0 {
		context.Output.SetStatus(200)
	}
}

// FindRouter Find Router info for URL
func (p *ControllerRegister) FindRouter(context *beecontext.Context) (routerInfo *ControllerInfo, isFind bool) {
	var urlPath = context.Input.URL()
	if !BConfig.RouterCaseSensitive {
		urlPath = strings.ToLower(urlPath)
	}
	httpMethod := context.Input.Method()
	if t, ok := p.routers[httpMethod]; ok {
		runObject := t.Match(urlPath, context)
		if r, ok := runObject.(*ControllerInfo); ok {
			return r, true
		}
	}
	return
}

func toURL(params map[string]string) string {
	if len(params) == 0 {
		return ""
	}
	u := "?"
	for k, v := range params {
		u += k + "=" + v + "&"
	}
	return strings.TrimRight(u, "&")
}<|MERGE_RESOLUTION|>--- conflicted
+++ resolved
@@ -117,11 +117,8 @@
 	handler        http.Handler
 	runFunction    FilterFunc
 	routerType     int
-<<<<<<< HEAD
 	initialize     func() ControllerInterface
-=======
 	methodParams   []*param.MethodParam
->>>>>>> 5e8312bc
 }
 
 // ControllerRegister containers registered router rules, controller handlers and filters.
@@ -191,7 +188,6 @@
 	route.methods = methods
 	route.routerType = routerTypeBeego
 	route.controllerType = t
-<<<<<<< HEAD
 	route.initialize = func() ControllerInterface {
 		vc := reflect.New(route.controllerType)
 		execController, ok := vc.Interface().(ControllerInterface)
@@ -213,9 +209,7 @@
 		return execController
 	}
 
-=======
 	route.methodParams = methodParams
->>>>>>> 5e8312bc
 	if len(methods) == 0 {
 		for _, m := range HTTPMETHOD {
 			p.addToRouter(m, pattern, route)
@@ -797,7 +791,17 @@
 	// also defined runRouter & runMethod from filter
 	if !isRunnable {
 		//Invoke the request handler
-		var execController ControllerInterface = routerInfo.initialize()
+		var execController ControllerInterface
+		if routerInfo.initialize != nil {
+			execController = routerInfo.initialize()
+		} else {
+			vc := reflect.New(runRouter)
+			var ok bool
+			execController, ok = vc.Interface().(ControllerInterface)
+			if !ok {
+				panic("controller is not ControllerInterface")
+			}
+		}
 
 		//call the controller init function
 		execController.Init(context, runRouter.Name(), runMethod, execController)
@@ -835,11 +839,7 @@
 				execController.Options()
 			default:
 				if !execController.HandlerFunc(runMethod) {
-<<<<<<< HEAD
-					var in []reflect.Value
 					vc := reflect.ValueOf(execController)
-=======
->>>>>>> 5e8312bc
 					method := vc.MethodByName(runMethod)
 					in := param.ConvertParams(methodParams, method.Type(), context)
 					out := method.Call(in)
