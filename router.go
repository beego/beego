--- conflicted
+++ resolved
@@ -904,13 +904,8 @@
 
 	if BConfig.RunMode == DEV && !BConfig.Log.AccessLogs {
 		var devInfo string
-<<<<<<< HEAD
-
-		iswin := runtime.GOOS == "windows"
-=======
 		timeDur := time.Since(startTime)
 		iswin := (runtime.GOOS == "windows")
->>>>>>> d55f54a8
 		statusColor := logs.ColorByStatus(iswin, statusCode)
 		methodColor := logs.ColorByMethod(iswin, r.Method)
 		resetColor := logs.ColorByMethod(iswin, "")
