language: go

go:
  - "1.10.x"
  - "1.11.x"
services:
  - redis-server
  - mysql
  - postgresql
  - memcached
env:
  - ORM_DRIVER=sqlite3   ORM_SOURCE=$TRAVIS_BUILD_DIR/orm_test.db
  - ORM_DRIVER=postgres ORM_SOURCE="user=postgres dbname=orm_test sslmode=disable"
before_install:
 - git clone git://github.com/ideawu/ssdb.git
 - cd ssdb
 - make
 - cd ..
install:
  - go get github.com/lib/pq
  - go get github.com/go-sql-driver/mysql
  - go get github.com/mattn/go-sqlite3
  - go get github.com/bradfitz/gomemcache/memcache
  - go get github.com/gomodule/redigo/redis
  - go get github.com/beego/x2j
  - go get github.com/couchbase/go-couchbase
  - go get github.com/beego/goyaml2
  - go get gopkg.in/yaml.v2
  - go get github.com/belogik/goes
  - go get github.com/siddontang/ledisdb/config
  - go get github.com/siddontang/ledisdb/ledis
  - go get github.com/ssdb/gossdb/ssdb
  - go get github.com/cloudflare/golz4
  - go get github.com/gogo/protobuf/proto
  - go get github.com/Knetic/govaluate
  - go get github.com/casbin/casbin
  - go get github.com/elazarl/go-bindata-assetfs
<<<<<<< HEAD
  - go get honnef.co/go/tools/cmd/staticcheck
=======
  - go get github.com/OwnLocal/goes
  - go get -u honnef.co/go/tools/cmd/gosimple
>>>>>>> 80aabdd3
  - go get -u github.com/mdempsky/unconvert
  - go get -u github.com/gordonklaus/ineffassign
  - go get -u github.com/golang/lint/golint
  - go get -u github.com/go-redis/redis
before_script:
  - psql --version
  - sh -c "if [ '$ORM_DRIVER' = 'postgres' ]; then psql -c 'create database orm_test;' -U postgres; fi"
  - sh -c "if [ '$ORM_DRIVER' = 'mysql' ]; then mysql -u root -e 'create database orm_test;'; fi"
  - sh -c "if [ '$ORM_DRIVER' = 'sqlite' ]; then touch $TRAVIS_BUILD_DIR/orm_test.db; fi"
  - sh -c "go get github.com/golang/lint/golint; golint ./...;"
  - sh -c "go list ./... | grep -v vendor | xargs go vet -v"
  - mkdir -p res/var
  - ./ssdb/ssdb-server ./ssdb/ssdb.conf -d
after_script:
  - killall -w ssdb-server
  - rm -rf ./res/var/*
script:
  - go test -v ./...
  - staticcheck -ignore "$(cat .staticcheckignore)" $(go list ./... | grep -v /vendor/)
  - unconvert $(go list ./... | grep -v /vendor/)
  - ineffassign .
  - find . ! \( -path './vendor' -prune \) -type f -name '*.go' -print0 | xargs -0 gofmt -l -s
  - golint ./...
addons:
  postgresql: "9.6"<|MERGE_RESOLUTION|>--- conflicted
+++ resolved
@@ -35,12 +35,8 @@
   - go get github.com/Knetic/govaluate
   - go get github.com/casbin/casbin
   - go get github.com/elazarl/go-bindata-assetfs
-<<<<<<< HEAD
   - go get honnef.co/go/tools/cmd/staticcheck
-=======
   - go get github.com/OwnLocal/goes
-  - go get -u honnef.co/go/tools/cmd/gosimple
->>>>>>> 80aabdd3
   - go get -u github.com/mdempsky/unconvert
   - go get -u github.com/gordonklaus/ineffassign
   - go get -u github.com/golang/lint/golint
