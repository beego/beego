language: go

go:
  - "1.10.x"
  - "1.11.x"
services:
  - redis-server
  - mysql
  - postgresql
  - memcached
env:
  - ORM_DRIVER=sqlite3   ORM_SOURCE=$TRAVIS_BUILD_DIR/orm_test.db
  - ORM_DRIVER=postgres ORM_SOURCE="user=postgres dbname=orm_test sslmode=disable"
before_install:
 - git clone git://github.com/ideawu/ssdb.git
 - cd ssdb
 - make
 - cd ..
install:
  - go get github.com/lib/pq
  - go get github.com/go-sql-driver/mysql
  - go get github.com/mattn/go-sqlite3
  - go get github.com/bradfitz/gomemcache/memcache
  - go get github.com/gomodule/redigo/redis
  - go get github.com/beego/x2j
  - go get github.com/couchbase/go-couchbase
  - go get github.com/beego/goyaml2
  - go get gopkg.in/yaml.v2
  - go get github.com/belogik/goes
  - go get github.com/siddontang/ledisdb/config
  - go get github.com/siddontang/ledisdb/ledis
  - go get github.com/ssdb/gossdb/ssdb
  - go get github.com/cloudflare/golz4
  - go get github.com/gogo/protobuf/proto
  - go get github.com/Knetic/govaluate
  - go get github.com/casbin/casbin
  - go get github.com/elazarl/go-bindata-assetfs
  - go get honnef.co/go/tools/cmd/staticcheck
  - go get github.com/OwnLocal/goes
<<<<<<< HEAD
=======
  - go get -u honnef.co/go/tools/cmd/staticcheck
>>>>>>> 712bbfe5
  - go get -u github.com/mdempsky/unconvert
  - go get -u github.com/gordonklaus/ineffassign
  - go get -u github.com/golang/lint/golint
  - go get -u github.com/go-redis/redis
before_script:
  - psql --version
  - sh -c "if [ '$ORM_DRIVER' = 'postgres' ]; then psql -c 'create database orm_test;' -U postgres; fi"
  - sh -c "if [ '$ORM_DRIVER' = 'mysql' ]; then mysql -u root -e 'create database orm_test;'; fi"
  - sh -c "if [ '$ORM_DRIVER' = 'sqlite' ]; then touch $TRAVIS_BUILD_DIR/orm_test.db; fi"
  - sh -c "go get github.com/golang/lint/golint; golint ./...;"
  - sh -c "go list ./... | grep -v vendor | xargs go vet -v"
  - mkdir -p res/var
  - ./ssdb/ssdb-server ./ssdb/ssdb.conf -d
after_script:
  - killall -w ssdb-server
  - rm -rf ./res/var/*
script:
  - go test -v ./...
<<<<<<< HEAD
  - staticcheck -ignore "$(cat .staticcheckignore)" $(go list ./... | grep -v /vendor/)
=======
  - staticcheck -show-ignored -checks "-ST1017,-U1000,-ST1005,-S1034,-S1012,-SA4006,-SA6005,-SA1019,-SA1024"
>>>>>>> 712bbfe5
  - unconvert $(go list ./... | grep -v /vendor/)
  - ineffassign .
  - find . ! \( -path './vendor' -prune \) -type f -name '*.go' -print0 | xargs -0 gofmt -l -s
  - golint ./...
addons:
  postgresql: "9.6"<|MERGE_RESOLUTION|>--- conflicted
+++ resolved
@@ -37,10 +37,6 @@
   - go get github.com/elazarl/go-bindata-assetfs
   - go get honnef.co/go/tools/cmd/staticcheck
   - go get github.com/OwnLocal/goes
-<<<<<<< HEAD
-=======
-  - go get -u honnef.co/go/tools/cmd/staticcheck
->>>>>>> 712bbfe5
   - go get -u github.com/mdempsky/unconvert
   - go get -u github.com/gordonklaus/ineffassign
   - go get -u github.com/golang/lint/golint
@@ -59,11 +55,7 @@
   - rm -rf ./res/var/*
 script:
   - go test -v ./...
-<<<<<<< HEAD
-  - staticcheck -ignore "$(cat .staticcheckignore)" $(go list ./... | grep -v /vendor/)
-=======
   - staticcheck -show-ignored -checks "-ST1017,-U1000,-ST1005,-S1034,-S1012,-SA4006,-SA6005,-SA1019,-SA1024"
->>>>>>> 712bbfe5
   - unconvert $(go list ./... | grep -v /vendor/)
   - ineffassign .
   - find . ! \( -path './vendor' -prune \) -type f -name '*.go' -print0 | xargs -0 gofmt -l -s
